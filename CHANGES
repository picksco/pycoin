--- conflicted
+++ resolved
@@ -1,8 +1,4 @@
-<<<<<<< HEAD
-Version 0.77
-=======
 Version 0.xx
->>>>>>> 17bcf97b
 ------------
 * change how ScriptNullData works (arbitrary data now allowed after OP_RETURN)
 
