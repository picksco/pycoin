--- conflicted
+++ resolved
@@ -1,12 +1,12 @@
+Version 0.76
+------------
+* change how ScriptNullData works (arbitrary data now allowed after OP_RETURN)
+
 Version 0.75
 ------------
 
-<<<<<<< HEAD
-* change how ScriptNullData works (arbitrary data now allowed after OP_RETURN)
-=======
 * add tx --db option to include source transactions
 * add pycoin.contrib.who_signed module
->>>>>>> 7ac99d92
 * use latest version of tests from bitcoind (script_tests.json, tx_invalid.json,
   and tx_valid.json)
 * add CHECKSEQUENCEVERIFY working
