Version 0.76
------------
* change how ScriptNullData works (arbitrary data now allowed after OP_RETURN)

<<<<<<< HEAD
* change how ScriptNullData works (arbitrary data now allowed after OP_RETURN)
=======
Version 0.75
------------
* add tx --db option to include source transactions
* add pycoin.contrib.who_signed module
>>>>>>> f76f52cd
* use latest version of tests from bitcoind (script_tests.json, tx_invalid.json,
  and tx_valid.json)
* add CHECKSEQUENCEVERIFY working
* add initial support for segregated witness ("segwit")
* rename scripts module to cmds to eliminate confusion with bitcoin script module
* remove obsolete commands genwallet, bitcoin_utils and spend
* changed to more standard "M of N" for multisig
* move networks.py to networks module
* add network/registry.py to allow dynamic registration of non-bitcoin networks
* move messages.py to messages module
* add electrum key support to ku tool
* add bloomfilter.py
* add recipies for multisig

Version 0.70
------------

* major overhaul of the VM and scripting system to make it more compatible with bitcoind
  including added over 1000 tests from bitcoind
* added a framework to trace transaction script
* removed chain.com service provider, as they've disabled their API
* removed biteasy service provider, as many transactions were not being returned properly
  and there are many other good alternatives
* deprecate PYCOIN_SERVICE_PROVIDERS in favor of PYCOIN_BTC_PROVIDERS
* add Peter Gray's message signing code to pycoin/contrib
* add experimental bitcoind_disk code to read blocks from bitcoind disk database
* deprecate Tx.tx_from_hex (instead use Tx.from_hex)

Version 0.61
------------

* fix a problem creating and parsing scripts with blobs of size >= 256

Version 0.60
------------

* more tests
* prototype support for using native OpenSSL methods to speed up some slow operations.
  Set (and export) environment variable PYCOIN_NATIVE=openssl to activate.
* moved intbytes to pycoin.intbytes
* support signing pay-to-scripthash in tx utility
* abolish support for negative numbers in BIP32 key paths
* more networks
* changed how Spendable streams to text and to dicts to put transaction hashes in the
  more conventional order. ** WARNING **: if you have built databases of Spendable objects
  using these methods, you will need to convert them
* make spend.py script obsolete
* first crack at Insight service, chain.so service, chain.com service
* deprecate Tx.tx_from_hex in favor of Tx.from_hex
* a zillion other minor fixes

Version 0.52
------------

* more networks
* moved some (untested) network code from pycoinnet
* fix a bug in Key which affected ku, and add a unit test (thanks to Michael Perklin for the report)

Version 0.51
------------

* add pycoin.blockchain (which was in github but not setup.py)


Version 0.50
------------

* use tox for testing (see TESTING.txt for more info)
* move blockchain utilities from pycoinnet to pycoin
* completely rework how scripts are identified and solved in an easier-to-extend way
* add fields to Spendable that will work better with wallets (coming soon)
* add Tx.blanked_hash to assist in identifying transactions subject to malleability
* can now sign M of N transactions
* signing just one signature in an M of N transaction supported
* VM improved so multisig validation now supported
* pay-to-script validation now supported
* pay-to-script signing now supported


Version 0.42
------------

* switch TxOut.bitcoin_address to taking netcode, sorry for API thrash
* get pay-to-script addresses recognized in existing transactions
  * still can't create or sign them


Version 0.41
------------

* fix version number in setup.py so this is actually the latest version sent by pypi
* allow alternate networks when parsing WIFs
* move to three or four letter netcodes, like BTC
* add pycoin/key/validate.py for methods that validate addresses (including pay-to-script addresses)
  NOTE: we can't yet create or parse transactions with pay-to-script addresses
* get block script working
* fix a few other bugs


Version 0.40
------------

This is a pretty major overhaul... sorry for broken API!

* added MANIFEST.in
* initial support for Litecoin and Dogecoin addresses

New Scripts:
* ku (keys & BIP32 manipulation), replaces bu/bitcoin_utils and genwallet
* tx (transaction manipulation), replaces spend
* fetch_unspent command-line tool
* cache_tx to add a transaction to local cache
* block (to dump contents of a block)

Keys:
* added Key class with alt coin support
* renamed Wallet.py to bip32.py

Tx:
* massive overhaul of Tx class
* remove UnsignedTx class, folding functionality into Tx
* partial signing supported by Tx
* added Spendable class
* Tx objects can now optionally be augmented with data about source coins ("unspents")
  * if this data is set, many new methods can be called related to signing or verifying
  * easy integration with TxDB class to set unspents
* deterministic signing of TxIn according to RFC6979
* limit S values in preparation for version 3 transactions
* tx_utils helper to make it dead simple to create new, signed transactions
  * create_tx and create_signed_tx

Services:
* new support for blockr.io and biteasy.com
* services now integrated with environment variables:
   * PYCOIN_SERVICE_PROVIDERS
   * PYCOIN_CACHE_DIR
* a new TxDB class
   * looks like a dictionary
   * transparently uses configured services
   * caches fetched transactions


Version 0.26
------------

* fixed Block.repr
* more testnet support

Version 0.25
------------

* improve display in satoshi_to_btc
* add TxOut.bitcoin_address
* allow UnsignedTx to be streamed and parsed

Version 0.24
------------

* add some support for testnet
* add support for ripemd160 in Google App Engine
* add a BIP32 wallet subkey cache

Version 0.23
------------

* fixed two bugs specific to Python 2.7 (thanks to Peter D. Gray)

Version 0.22
------------

* now works with Python 3.2
* added "bu" command-line utility
* improvements to "spend" command-line utility
* added some blockchain.info utilities
* first crack at transaction fee conventions
* rename public_pair_from_sec to sec_to_public_pair

Version 0.20
------------

* transaction signing is much easier to use now
* massive refactoring of script package

Version 0.14
------------

* a few speed-ups
* fix genwallet script

Version 0.13
------------

* first crack at support for Python 2.7
* rename ripemd160_sha256 to hash160
* add a bunch of pydoc comments
* first crack at genwallet.py utility (need a better name)
* very preliminary crack at spend.py utility
* reduce Tx database that's required to be passed to the "sign" method
  to include bare minimum of data (the output script for a given hash/index)
* change ":pub" keypath suffix to ".pub" (still not sure about this)
* lots of refactoring, parameter renaming, moving things around
  related to signing and verifying transactions. Better, but still
  not perfect.<|MERGE_RESOLUTION|>--- conflicted
+++ resolved
@@ -2,14 +2,10 @@
 ------------
 * change how ScriptNullData works (arbitrary data now allowed after OP_RETURN)
 
-<<<<<<< HEAD
-* change how ScriptNullData works (arbitrary data now allowed after OP_RETURN)
-=======
 Version 0.75
 ------------
 * add tx --db option to include source transactions
 * add pycoin.contrib.who_signed module
->>>>>>> f76f52cd
 * use latest version of tests from bitcoind (script_tests.json, tx_invalid.json,
   and tx_valid.json)
 * add CHECKSEQUENCEVERIFY working
