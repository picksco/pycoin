--- conflicted
+++ resolved
@@ -1,12 +1,8 @@
 Version 0.xx
 ------------
 
-<<<<<<< HEAD
 * change how ScriptNullData works (arbitrary data now allowed after OP_RETURN)
-=======
 * remove BlockHeader
-
->>>>>>> ce282435
 
 Version 0.77
 ------------
