<<<<<<< HEAD
Version 0.xx
------------

* change how ScriptNullData works (arbitrary data now allowed after OP_RETURN)
=======

Version xxxx
------------

* rewrite of ecdsa package
>>>>>>> 930136f8


Version 0.80
------------

* remove support for (now obsolete) blockr.io
* change intbytes to use six-style names
* add BlockchainInfoProvider.tx_for_tx_hash
* add BECH32 segwit address support (including to ku)
* add msg tool (to generate and verify signatures)
* remove fetch_unspents tool (use tx -i)
* remove cache_tx tool (use tx -C)
* remove BlockHeader (functionality has been rolled into Block)

Version 0.77
------------

* tx cmd will no longer use split pools unless an output is manually specified
* more refactoring of vm classes
* first crack at Sphinx documentation
* fix https://github.com/richardkiss/pycoin/issues/224
* fix https://github.com/richardkiss/pycoin/issues/225
* fixed recipes

Version 0.76
------------

* respin build to fixing a problem with "vm.py" being named "VM.py" in
  the 0.75 tar.gz file on pypi

Version 0.75
------------

* add tx --db option to include source transactions
* add pycoin.contrib.who_signed module
* use latest version of tests from bitcoind (script_tests.json, tx_invalid.json,
  and tx_valid.json)
* add CHECKSEQUENCEVERIFY working
* add initial support for segregated witness ("segwit")
* rename scripts module to cmds to eliminate confusion with bitcoin script module
* remove obsolete commands genwallet, bitcoin_utils and spend
* changed to more standard "M of N" for multisig
* move networks.py to networks module
* add network/registry.py to allow dynamic registration of non-bitcoin networks
* move messages.py to messages module
* add electrum key support to ku tool
* add bloomfilter.py
* add recipies for multisig

Version 0.70
------------

* major overhaul of the VM and scripting system to make it more compatible with bitcoind
  including added over 1000 tests from bitcoind
* added a framework to trace transaction script
* removed chain.com service provider, as they've disabled their API
* removed biteasy service provider, as many transactions were not being returned properly
  and there are many other good alternatives
* deprecate PYCOIN_SERVICE_PROVIDERS in favor of PYCOIN_BTC_PROVIDERS
* add Peter Gray's message signing code to pycoin/contrib
* add experimental bitcoind_disk code to read blocks from bitcoind disk database
* deprecate Tx.tx_from_hex (instead use Tx.from_hex)

Version 0.61
------------

* fix a problem creating and parsing scripts with blobs of size >= 256

Version 0.60
------------

* more tests
* prototype support for using native OpenSSL methods to speed up some slow operations.
  Set (and export) environment variable PYCOIN_NATIVE=openssl to activate.
* moved intbytes to pycoin.intbytes
* support signing pay-to-scripthash in tx utility
* abolish support for negative numbers in BIP32 key paths
* more networks
* changed how Spendable streams to text and to dicts to put transaction hashes in the
  more conventional order. ** WARNING **: if you have built databases of Spendable objects
  using these methods, you will need to convert them
* make spend.py script obsolete
* first crack at Insight service, chain.so service, chain.com service
* deprecate Tx.tx_from_hex in favor of Tx.from_hex
* a zillion other minor fixes

Version 0.52
------------

* more networks
* moved some (untested) network code from pycoinnet
* fix a bug in Key which affected ku, and add a unit test (thanks to Michael Perklin for the report)

Version 0.51
------------

* add pycoin.blockchain (which was in github but not setup.py)


Version 0.50
------------

* use tox for testing (see TESTING.txt for more info)
* move blockchain utilities from pycoinnet to pycoin
* completely rework how scripts are identified and solved in an easier-to-extend way
* add fields to Spendable that will work better with wallets (coming soon)
* add Tx.blanked_hash to assist in identifying transactions subject to malleability
* can now sign M of N transactions
* signing just one signature in an M of N transaction supported
* VM improved so multisig validation now supported
* pay-to-script validation now supported
* pay-to-script signing now supported


Version 0.42
------------

* switch TxOut.bitcoin_address to taking netcode, sorry for API thrash
* get pay-to-script addresses recognized in existing transactions
  * still can't create or sign them


Version 0.41
------------

* fix version number in setup.py so this is actually the latest version sent by pypi
* allow alternate networks when parsing WIFs
* move to three or four letter netcodes, like BTC
* add pycoin/key/validate.py for methods that validate addresses (including pay-to-script addresses)
  NOTE: we can't yet create or parse transactions with pay-to-script addresses
* get block script working
* fix a few other bugs


Version 0.40
------------

This is a pretty major overhaul... sorry for broken API!

* added MANIFEST.in
* initial support for Litecoin and Dogecoin addresses

New Scripts:
* ku (keys & BIP32 manipulation), replaces bu/bitcoin_utils and genwallet
* tx (transaction manipulation), replaces spend
* fetch_unspent command-line tool
* cache_tx to add a transaction to local cache
* block (to dump contents of a block)

Keys:
* added Key class with alt coin support
* renamed Wallet.py to bip32.py

Tx:
* massive overhaul of Tx class
* remove UnsignedTx class, folding functionality into Tx
* partial signing supported by Tx
* added Spendable class
* Tx objects can now optionally be augmented with data about source coins ("unspents")
  * if this data is set, many new methods can be called related to signing or verifying
  * easy integration with TxDB class to set unspents
* deterministic signing of TxIn according to RFC6979
* limit S values in preparation for version 3 transactions
* tx_utils helper to make it dead simple to create new, signed transactions
  * create_tx and create_signed_tx

Services:
* new support for blockr.io and biteasy.com
* services now integrated with environment variables:
   * PYCOIN_SERVICE_PROVIDERS
   * PYCOIN_CACHE_DIR
* a new TxDB class
   * looks like a dictionary
   * transparently uses configured services
   * caches fetched transactions


Version 0.26
------------

* fixed Block.repr
* more testnet support

Version 0.25
------------

* improve display in satoshi_to_btc
* add TxOut.bitcoin_address
* allow UnsignedTx to be streamed and parsed

Version 0.24
------------

* add some support for testnet
* add support for ripemd160 in Google App Engine
* add a BIP32 wallet subkey cache

Version 0.23
------------

* fixed two bugs specific to Python 2.7 (thanks to Peter D. Gray)

Version 0.22
------------

* now works with Python 3.2
* added "bu" command-line utility
* improvements to "spend" command-line utility
* added some blockchain.info utilities
* first crack at transaction fee conventions
* rename public_pair_from_sec to sec_to_public_pair

Version 0.20
------------

* transaction signing is much easier to use now
* massive refactoring of script package

Version 0.14
------------

* a few speed-ups
* fix genwallet script

Version 0.13
------------

* first crack at support for Python 2.7
* rename ripemd160_sha256 to hash160
* add a bunch of pydoc comments
* first crack at genwallet.py utility (need a better name)
* very preliminary crack at spend.py utility
* reduce Tx database that's required to be passed to the "sign" method
  to include bare minimum of data (the output script for a given hash/index)
* change ":pub" keypath suffix to ".pub" (still not sure about this)
* lots of refactoring, parameter renaming, moving things around
  related to signing and verifying transactions. Better, but still
  not perfect.<|MERGE_RESOLUTION|>--- conflicted
+++ resolved
@@ -1,15 +1,8 @@
-<<<<<<< HEAD
-Version 0.xx
-------------
-
+Version xxxx
+------------
+
+* rewrite of ecdsa package
 * change how ScriptNullData works (arbitrary data now allowed after OP_RETURN)
-=======
-
-Version xxxx
-------------
-
-* rewrite of ecdsa package
->>>>>>> 930136f8
 
 
 Version 0.80
