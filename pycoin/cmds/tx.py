#!/usr/bin/env python

from __future__ import print_function

import argparse
import calendar
import codecs
import datetime
import io
import os.path
import re
import subprocess
import sys

from pycoin.coins.bitcoin.ScriptTools import BitcoinScriptTools
from pycoin.coins.bitcoin.SolutionChecker import BitcoinSolutionChecker
from pycoin.convention import tx_fee, satoshi_to_mbtc
from pycoin.ecdsa.secp256k1 import secp256k1_generator
from pycoin.encoding import hash160
<<<<<<< HEAD
from pycoin.key.key_from_text import key_from_text
from pycoin.key.validate import is_address_valid
=======
from pycoin.key import Key
from pycoin.ui.validate import is_address_valid
>>>>>>> ba06ce82
from pycoin.networks import address_prefix_for_netcode, full_network_name_for_netcode, network_codes
from pycoin.networks.registry import network_for_netcode
from pycoin.networks.default import get_current_netcode
from pycoin.serialize import b2h_rev, h2b, h2b_rev, stream_to_bytes
from pycoin.services import spendables_for_address, get_tx_db
from pycoin.services.providers import message_about_tx_cache_env, \
    message_about_tx_for_tx_hash_env, message_about_spendables_for_address_env
from pycoin.tx.exceptions import BadSpendableError
from pycoin.satoshi.checksigops import parse_signature_blob
from pycoin.satoshi.der import UnexpectedDER
from pycoin.tx.tx_utils import distribute_from_split_pool, sign_tx
from pycoin.ui.ui import standard_tx_out_script
from pycoin.vm.disassemble import annotate_scripts, annotate_spendable, sighash_type_to_string

DEFAULT_VERSION = 1
DEFAULT_LOCK_TIME = 0
LOCKTIME_THRESHOLD = 500000000


def range_int(min, max, name):

    def cast(v):
        v = int(v)
        if not (min <= v <= max):
            raise ValueError()
        return v

    cast.__name__ = name
    return cast


def validate_bitcoind(tx, tx_db, bitcoind_url):
    try:
        from pycoin.services.bitcoind import bitcoind_agrees_on_transaction_validity
        if bitcoind_agrees_on_transaction_validity(bitcoind_url, tx):
            print("interop test passed for %s" % tx.id(), file=sys.stderr)
        else:
            print("tx ==> %s FAILED interop test" % tx.id(), file=sys.stderr)
    except ImportError:
        print("warning: can't talk to bitcoind due to missing library")


def dump_header(tx):
    tx_bin = stream_to_bytes(tx.stream)
    print("Version: %2d  tx hash %s  %d bytes" % (tx.version, tx.id(), len(tx_bin)))
    if tx.has_witness_data():
        print("      segwit tx hash %s" % tx.w_id())
    print("TxIn count: %d; TxOut count: %d" % (len(tx.txs_in), len(tx.txs_out)))
    if tx.lock_time == 0:
        meaning = "valid anytime"
    elif tx.lock_time < LOCKTIME_THRESHOLD:
        meaning = "valid after block index %d" % tx.lock_time
    else:
        when = datetime.datetime.utcfromtimestamp(tx.lock_time)
        meaning = "valid on or after %s utc" % when.isoformat()
    print("Lock time: %d (%s)" % (tx.lock_time, meaning))
    print("Input%s:" % ('s' if len(tx.txs_in) != 1 else ''))


def make_trace_script(do_trace, use_pdb):
    if not (do_trace or use_pdb):
        return None

    def trace_script(opcode, data, pc, vmc):
        from pycoin.serialize import b2h
        print("stack: [%s]" % ' '.join(b2h(s) for s in vmc.stack))
        if len(vmc.altstack) > 0:
            print("altstack: %s" % vmc.altstack)
        print("condition stack: %s" % vmc.conditional_stack)
        print("%3d : %02x  %s" % (vmc.pc, opcode, BitcoinScriptTools.disassemble_for_opcode_data(opcode, data)))
        if use_pdb:
            import pdb
            pdb.set_trace()
    return trace_script


def dump_inputs(tx, netcode, verbose_signature, traceback_f, disassembly_level):
    address_prefix = address_prefix_for_netcode(netcode)
    for idx, tx_in in enumerate(tx.txs_in):
        if tx.is_coinbase():
            print("%4d: COINBASE  %12.5f mBTC" % (idx, satoshi_to_mbtc(tx.total_in())))
            continue
        suffix = ""
        if tx.missing_unspent(idx):
            tx_out = None
            address = tx_in.address(address_prefix=address_prefix)
        else:
            tx_out = tx.unspents[idx]
            sig_result = " sig ok" if tx.is_signature_ok(idx, traceback_f=traceback_f) else " BAD SIG"
            suffix = " %12.5f mBTC %s" % (satoshi_to_mbtc(tx_out.coin_value), sig_result)
            address = tx_out.address(netcode=netcode)
        t = "%4d: %34s from %s:%-4d%s" % (idx, address, b2h_rev(tx_in.previous_hash),
                                          tx_in.previous_index, suffix)
        print(t.rstrip())
        if disassembly_level > 0:
            dump_disassembly(tx, idx)

        if verbose_signature:
            dump_signatures(tx, tx_in, tx_out, idx, netcode, address_prefix, traceback_f, disassembly_level)


def dump_disassembly(tx, tx_in_idx):
    for (pre_annotations, pc, opcode, instruction, post_annotations) in \
            annotate_scripts(tx, tx_in_idx):
        for l in pre_annotations:
            print("           %s" % l)
        if 1:
            print("    %4x: %02x  %s" % (pc, opcode, instruction))
        for l in post_annotations:
            print("           %s" % l)


def dump_signatures(tx, tx_in, tx_out, idx, netcode, address_prefix, traceback_f, disassembly_level):
    sc = BitcoinSolutionChecker(tx)
    signatures = []
    for opcode in BitcoinScriptTools.opcode_list(tx_in.script):
        if not opcode.startswith("OP_"):
            try:
                signatures.append(parse_signature_blob(h2b(opcode[1:-1])))
            except UnexpectedDER:
                pass
    if signatures:
        sig_types_identical = (
            tuple(zip(*signatures))[1].count(signatures[0][1]) == len(signatures))
        i = 1 if len(signatures) > 1 else ''
        for sig_pair, sig_type in signatures:
            print("      r{0}: {1:#x}\n      s{0}: {2:#x}".format(i, *sig_pair))
            if not sig_types_identical and tx_out:
                print("      z{}: {:#x} {}".format(i, sc.signature_hash(tx_out.script, idx, sig_type),
                                                   sighash_type_to_string(sig_type)))
            if i:
                i += 1
        if sig_types_identical and tx_out:
            print("      z:{} {:#x} {}".format(' ' if i else '', sc.signature_hash(
                tx_out.script, idx, sig_type), sighash_type_to_string(sig_type)))


def dump_footer(tx, missing_unspents):
    if not missing_unspents:
        print("Total input  %12.5f mBTC" % satoshi_to_mbtc(tx.total_in()))
    if 1:
        print("Total output %12.5f mBTC" % satoshi_to_mbtc(tx.total_out()))
    if not missing_unspents:
        print("Total fees   %12.5f mBTC" % satoshi_to_mbtc(tx.fee()))


def dump_tx(tx, netcode, verbose_signature, disassembly_level, do_trace, use_pdb):
    missing_unspents = tx.missing_unspents()
    traceback_f = make_trace_script(do_trace, use_pdb)

    dump_header(tx)

    dump_inputs(tx, netcode, verbose_signature, traceback_f, disassembly_level)

    print("Output%s:" % ('s' if len(tx.txs_out) != 1 else ''))
    for idx, tx_out in enumerate(tx.tx_outs_as_spendable()):
        amount_mbtc = satoshi_to_mbtc(tx_out.coin_value)
        address = tx_out.address(netcode=netcode) or "(unknown)"
        print("%4d: %34s receives %12.5f mBTC" % (idx, address, amount_mbtc))
        if disassembly_level > 0:
            for (pre_annotations, pc, opcode, instruction, post_annotations) in annotate_spendable(
                    tx.__class__, tx_out):
                for l in pre_annotations:
                    print("           %s" % l)
                if 1:
                    print("    %4x: %02x  %s" % (pc, opcode, instruction))
                for l in post_annotations:
                    print("           %s" % l)

    dump_footer(tx, missing_unspents)


def check_fees(tx):
    total_in, total_out = tx.total_in(), tx.total_out()
    actual_tx_fee = total_in - total_out
    recommended_tx_fee = tx_fee.recommended_fee_for_tx(tx)
    print("warning: transaction fees recommendations casually calculated and estimates may be incorrect",
          file=sys.stderr)
    if actual_tx_fee > recommended_tx_fee:
        print("warning: transaction fee of %s exceeds expected value of %s mBTC" %
              (satoshi_to_mbtc(actual_tx_fee), satoshi_to_mbtc(recommended_tx_fee)),
              file=sys.stderr)
    elif actual_tx_fee < 0:
        print("not enough source coins (%s mBTC) for destination (%s mBTC)."
              " Short %s mBTC" %
              (satoshi_to_mbtc(total_in),
               satoshi_to_mbtc(total_out), satoshi_to_mbtc(-actual_tx_fee)),
              file=sys.stderr)
    elif actual_tx_fee < recommended_tx_fee:
        print("warning: transaction fee lower than (casually calculated)"
              " expected value of %s mBTC, transaction might not propogate" %
              satoshi_to_mbtc(recommended_tx_fee), file=sys.stderr)
    return actual_tx_fee


EARLIEST_DATE = datetime.datetime(year=2009, month=1, day=1)


def parse_locktime(s):
    s = re.sub(r"[ ,:\-]+", r"-", s)
    for fmt1 in ["%Y-%m-%dT", "%Y-%m-%d", "%b-%d-%Y", "%b-%d-%y", "%B-%d-%Y", "%B-%d-%y"]:
        for fmt2 in ["T%H-%M-%S", "T%H-%M", "-%H-%M-%S", "-%H-%M", ""]:
            fmt = fmt1 + fmt2
            try:
                when = datetime.datetime.strptime(s, fmt)
                if when < EARLIEST_DATE:
                    raise ValueError("invalid date: must be after %s" % EARLIEST_DATE)
                return calendar.timegm(when.timetuple())
            except ValueError:
                pass
    return int(s)


parse_locktime.__name__ = 'locktime'


def parse_fee(fee):
    if fee in ["standard"]:
        return fee
    return int(fee)


def create_parser():
    codes = network_codes()
    EPILOG = ('Files are binary by default unless they end with the suffix ".hex". ' +
              'Known networks codes:\n  ' +
              ', '.join(['%s (%s)' % (i, full_network_name_for_netcode(i)) for i in codes]))

    parser = argparse.ArgumentParser(
        description="Manipulate bitcoin (or alt coin) transactions.",
        epilog=EPILOG)

    parser.add_argument('-t', "--transaction-version", type=range_int(0, 255, "version"),
                        help='Transaction version, either 1 (default) or 3 (not yet supported).')

    parser.add_argument('-l', "--lock-time", type=parse_locktime, help='Lock time; either a block'
                        'index, or a date/time (example: "2014-01-01T15:00:00"')

    parser.add_argument('-n', "--network", default=get_current_netcode(), choices=codes,
                        help='Define network code (BTC=Bitcoin mainnet, XTN=Bitcoin testnet).')

    parser.add_argument('-a', "--augment", action='store_true',
                        help='augment tx by adding any missing spendable metadata by fetching'
                             ' inputs from cache and/or web services')

    parser.add_argument('-s', "--verbose-signature", action='store_true',
                        help='Display technical signature details.')

    parser.add_argument("-i", "--fetch-spendables", metavar="address", action="append",
                        help='Add all unspent spendables for the given bitcoin address. This information'
                        ' is fetched from web services. With no outputs, incoming spendables will be printed.')

    parser.add_argument('-f', "--private-key-file", metavar="path-to-private-keys", action="append", default=[],
                        help='file containing WIF or BIP0032 private keys. If file name ends with .gpg, '
                        '"gpg -d" will be invoked automatically. File is read one line at a time, and if '
                        'the file contains only one WIF per line, it will also be scanned for a bitcoin '
                        'address, and any addresses found will be assumed to be public keys for the given'
                        ' private key.',
                        type=argparse.FileType('r'))

    parser.add_argument('-g', "--gpg-argument", help='argument to pass to gpg (besides -d).', default='')

    parser.add_argument("--remove-tx-in", metavar="tx_in_index_to_delete", action="append", type=int,
                        help='remove a tx_in')

    parser.add_argument("--remove-tx-out", metavar="tx_out_index_to_delete", action="append", type=int,
                        help='remove a tx_out')

    parser.add_argument('-F', "--fee", help='fee, in satoshis, to pay on transaction, or '
                        '"standard" to auto-calculate. This is only useful if the "split pool" '
                        'is used; otherwise, the fee is automatically set to the unclaimed funds.',
                        default="standard", metavar="transaction-fee", type=parse_fee)

    parser.add_argument('-C', "--cache", help='force the resultant transaction into the transaction cache.'
                        ' Mostly for testing.', action='store_true'),

    parser.add_argument("--db", help='force the transaction expressed by the given hex '
                        'into a RAM-based transaction cache. Mostly for testing.', action="append"),

    parser.add_argument('-u', "--show-unspents", action='store_true',
                        help='show TxOut items for this transaction in Spendable form.')

    parser.add_argument('-b', "--bitcoind-url",
                        help='URL to bitcoind instance to validate against (http://user:pass@host:port).')

    parser.add_argument('-o', "--output-file", metavar="path-to-output-file", type=argparse.FileType('wb'),
                        help='file to write transaction to. This supresses most other output.')

    parser.add_argument('-d', "--disassemble", action='store_true',
                        help='Disassemble scripts.')

    parser.add_argument("--pdb", action="store_true", help='Enter PDB debugger on each script instruction.')

    parser.add_argument("--trace", action='store_true', help='Trace scripts.')

    parser.add_argument('-p', "--pay-to-script", metavar="pay-to-script", action="append",
                        help='a hex version of a script required for a pay-to-script'
                        'input (a bitcoin address that starts with 3)')

    parser.add_argument('-P', "--pay-to-script-file", metavar="pay-to-script-file", nargs=1,
                        type=argparse.FileType('r'), help='a file containing hex scripts '
                        '(one per line) corresponding to pay-to-script inputs')

    parser.add_argument("argument", nargs="*", help='generic argument: can be a hex transaction id '
                        '(exactly 64 characters) to be fetched from cache or a web service;'
                        ' a transaction as a hex string; a path name to a transaction to be loaded;'
                        ' a spendable 4-tuple of the form tx_id/tx_out_idx/script_hex/satoshi_count '
                        'to be added to TxIn list; an address/satoshi_count to be added to the TxOut '
                        'list; an address to be added to the TxOut list and placed in the "split'
                        ' pool".')

    return parser


def replace_with_gpg_pipe(args, f):
    gpg_args = ["gpg", "-d"]
    if args.gpg_argument:
        gpg_args.extend(args.gpg_argument.split())
    gpg_args.append(f.name)
    popen = subprocess.Popen(gpg_args, stdout=subprocess.PIPE)
    return popen.stdout


def parse_private_key_file(args, key_list):
    wif_re = re.compile(r"[1-9a-km-zA-LMNP-Z]{51,111}")
    # address_re = re.compile(r"[1-9a-kmnp-zA-KMNP-Z]{27-31}")
    for f in args.private_key_file:
        if f.name.endswith(".gpg"):
            f = replace_with_gpg_pipe(args, f)
        for line in f.readlines():
            # decode
            if isinstance(line, bytes):
                line = line.decode("utf8")
            # look for WIFs
            possible_keys = wif_re.findall(line)

            def make_key(x):
                try:
<<<<<<< HEAD
                    return key_from_text(x, key_types="prv32 wif".split())
=======
                    return Key.from_text(x, generator=secp256k1_generator)
>>>>>>> ba06ce82
                except Exception:
                    return None

            key_netcode_list = [k for k in (make_key(x) for x in possible_keys) if k]
            for key, netcode in key_netcode_list:
                key_list.append((k.wif(netcode=netcode) for k in key.subkeys("")))

            # if len(keys) == 1 and key.hierarchical_wallet() is None:
            #    # we have exactly 1 WIF. Let's look for an address
            #   potential_addresses = address_re.findall(line)


TX_ID_RE = re.compile(r"^[0-9a-fA-F]{64}$")


def parse_tx(tx_class, arg, parser, tx_db, network):
    # hex transaction id
    tx = None

    if TX_ID_RE.match(arg):
        if tx_db is None:
            tx_db = create_tx_db(network)
        tx = tx_db.get(h2b_rev(arg))
        if not tx:
            parser.error("can't find Tx with id %s" % arg)
        return tx, tx_db

    # hex transaction data
    try:
        return tx_class.from_hex(arg), tx_db
    except Exception:
        pass

    if os.path.exists(arg):
        try:
            with open(arg, "rb") as f:
                if f.name.endswith("hex"):
                    f = io.BytesIO(codecs.getreader("hex_codec")(f).read())
                tx = tx_class.parse(f)
                tx.parse_unspents(f)
        except Exception:
            pass

    return tx, tx_db


def parse_scripts(args):
    scripts = []
    warnings = []

    for p2s in args.pay_to_script or []:
        try:
            scripts.append(h2b(p2s))
        except Exception:
            warnings.append("warning: error parsing pay-to-script value %s" % p2s)

    hex_re = re.compile(r"[0-9a-fA-F]+")
    for f in args.pay_to_script_file or []:
        count = 0
        for l in f:
            try:
                m = hex_re.search(l)
                if m:
                    p2s = m.group(0)
                    scripts.append(h2b(p2s))
                    count += 1
            except Exception:
                warnings.append("warning: error parsing pay-to-script file %s" % f.name)
        if count == 0:
            warnings.append("warning: no scripts found in %s" % f.name)
    return scripts, warnings


def build_p2sh_lookup(args):
    scripts, warnings = parse_scripts(args)
    for w in warnings:
        print(w)

    p2sh_lookup = {}
    for script in scripts:
        p2sh_lookup[hash160(script)] = script
    return p2sh_lookup


def create_tx_db(network):
    tx_db = get_tx_db(network)
    tx_db.warning_tx_cache = message_about_tx_cache_env()
    tx_db.warning_tx_for_tx_hash = message_about_tx_for_tx_hash_env(network)
    return tx_db


def parse_parts(tx_class, arg, spendables, payables, network):
    parts = arg.split("/")
    if 4 <= len(parts) <= 7:
        # spendable
        try:
            spendables.append(tx_class.Spendable.from_text(arg))
            return True
        except Exception:
            pass

    if len(parts) == 2 and is_address_valid(parts[0], allowable_netcodes=[network]):
        try:
            payables.append(parts)
            return True
        except ValueError:
            pass


def key_found(arg, payables, key_iters):
    try:
<<<<<<< HEAD
        key, netcode = key_from_text(arg, key_types="address pub32 prv32 wif".split())
        if key.secret_exponent() is None:
            payables.append((key.address(netcode=netcode), 0))
=======
        key = Key.from_text(arg, generator=secp256k1_generator)
        # TODO: check network
        if key.wif() is None:
            payables.append((key.address(), 0))
>>>>>>> ba06ce82
            return True
        key_iters.append(iter([key.wif(netcode=netcode)]))
        return True
    except Exception:
        pass

    return False


def parse_context(args, parser):
    tx_class = network_for_netcode(args.network).tx

    # we create the tx_db lazily
    tx_db = None

    if args.db:
        try:
            txs = [tx_class.from_hex(tx_hex) for tx_hex in args.db]
        except Exception:
            parser.error("can't parse ")
        the_ram_tx_db = dict((tx.hash(), tx) for tx in txs)
        if tx_db is None:
            tx_db = create_tx_db(args.network)
        tx_db.lookup_methods.append(the_ram_tx_db.get)

    # defaults

    txs = []
    spendables = []
    payables = []

    key_iters = []

    # there are a few warnings we might optionally print out, but only if
    # they are relevant. We don't want to print them out multiple times, so we
    # collect them here and print them at the end if they ever kick in.

    warning_spendables = None

    for arg in args.argument:

        if is_address_valid(arg, allowable_netcodes=[args.network], allowable_types=[
                "address", "pay_to_script", "segwit"]):
            payables.append((arg, 0))
            continue

        if key_found(arg, payables, key_iters):
            continue

        tx, tx_db = parse_tx(tx_class, arg, parser, tx_db, args.network)
        if tx:
            txs.append(tx)
            continue

        if parse_parts(tx_class, arg, spendables, payables, args.network):
            continue

        parser.error("can't parse %s" % arg)

    parse_private_key_file(args, key_iters)

    if args.fetch_spendables:
        warning_spendables = message_about_spendables_for_address_env(args.network)
        for address in args.fetch_spendables:
            spendables.extend(spendables_for_address(address, args.network))

    return (tx_class, txs, spendables, payables, key_iters, tx_db, warning_spendables)


def merge_txs(tx_class, txs, spendables, payables):

    txs_in = []
    txs_out = []
    unspents = []

    # we use a clever trick here to keep each tx_in corresponding with its tx_out
    for tx in txs:
        smaller = min(len(tx.txs_in), len(tx.txs_out))
        txs_in.extend(tx.txs_in[:smaller])
        txs_out.extend(tx.txs_out[:smaller])
        unspents.extend(tx.unspents[:smaller])
    for tx in txs:
        smaller = min(len(tx.txs_in), len(tx.txs_out))
        txs_in.extend(tx.txs_in[smaller:])
        txs_out.extend(tx.txs_out[smaller:])
        unspents.extend(tx.unspents[smaller:])
    for spendable in spendables:
        txs_in.append(spendable.tx_in())
        unspents.append(spendable)
    for address, coin_value in payables:
        script = standard_tx_out_script(address)
        txs_out.append(tx_class.TxOut(coin_value, script))

    return txs_in, txs_out, unspents


def calculate_lock_time_and_version(args, txs):

    # if no lock_time is explicitly set, inherit from the first tx or use default
    lock_time = args.lock_time
    if lock_time is None:
        if txs:
            lock_time = txs[0].lock_time
        else:
            lock_time = DEFAULT_LOCK_TIME

    # if no version is explicitly set, inherit from the first tx or use default
    version = args.transaction_version
    if version is None:
        if txs:
            version = txs[0].version
        else:
            version = DEFAULT_VERSION
    return lock_time, version


def remove_indices(items, indices):
    if indices:
        s = set(indices)
        items = [i for idx, i in enumerate(items) if idx not in s]
    return items


def wif_iter(iters):
    while len(iters) > 0:
        for idx, iter in enumerate(iters):
            try:
                wif = next(iter)
                yield wif
            except StopIteration:
                iters = iters[:idx] + iters[idx+1:]
                break


def generate_tx(tx_class, txs, spendables, payables, args):
    txs_in, txs_out, unspents = merge_txs(tx_class, txs, spendables, payables)
    lock_time, version = calculate_lock_time_and_version(args, txs)
    if len(unspents) == len(txs_in):
        unspents = remove_indices(unspents, args.remove_tx_in)
    txs_in = remove_indices(txs_in, args.remove_tx_in)
    txs_out = remove_indices(txs_out, args.remove_tx_out)
    tx = tx_class(txs_in=txs_in, txs_out=txs_out, lock_time=lock_time, version=version, unspents=unspents)
    fee = args.fee
    try:
        if len(payables) > 0:
            distribute_from_split_pool(tx, fee)
    except ValueError as ex:
        print("warning: %s" % ex.args[0], file=sys.stderr)
    return tx


def print_output(tx, include_unspents, output_file, show_unspents, network, verbose_signature, disassemble, trace, pdb):
    tx_as_hex = tx.as_hex(include_unspents=include_unspents)

    if output_file:
        f = output_file
        if f.name.endswith(".hex"):
            f.write(tx_as_hex.encode("utf8"))
        else:
            tx.stream(f, include_unspents=include_unspents)
        f.close()
    elif show_unspents:
        for spendable in tx.tx_outs_as_spendable():
            print(spendable.as_text())
    elif len(tx.txs_out) == 0:
        for spendable in tx.unspents:
            print(spendable.as_text())
    else:
        if not tx.missing_unspents():
            check_fees(tx)
        dump_tx(tx, network, verbose_signature, disassemble, trace, pdb)
        if include_unspents:
            print("including unspents in hex dump since transaction not fully signed")
        print(tx_as_hex)


def do_signing(tx, key_iters, p2sh_lookup, netcode):
    unsigned_before = tx.bad_signature_count()
    unsigned_after = unsigned_before
    if unsigned_before > 0 and key_iters:
        print("signing...", file=sys.stderr)
        sign_tx(tx, wif_iter(key_iters), p2sh_lookup=p2sh_lookup, netcode=netcode)

        unsigned_after = tx.bad_signature_count()
        if unsigned_after > 0:
            print("warning: %d TxIn items still unsigned" % unsigned_after, file=sys.stderr)
    return unsigned_after == 0


def cache_result(tx, tx_db, cache, network):
    if cache:
        if tx_db is None:
            tx_db = create_tx_db(network)
        tx_db.put(tx)
    return tx_db


def validate_tx(tx, tx_db, network):
    if not tx.txs_out:
        return
    if tx.missing_unspents():
        print("\n** can't validate transaction as source transactions missing", file=sys.stderr)
    else:
        try:
            if tx_db is None:
                tx_db = create_tx_db(network)
            tx.validate_unspents(tx_db)
            print('all incoming transaction values validated')
        except BadSpendableError as ex:
            print("\n**** ERROR: FEES INCORRECTLY STATED: %s" % ex.args[0], file=sys.stderr)
        except Exception as ex:
            print("\n*** can't validate source transactions as untampered: %s" %
                  ex.args[0], file=sys.stderr)


def validate_against_bitcoind(tx, tx_db, network, bitcoind_url):
    if bitcoind_url:
        if tx_db is None:
            tx_db = create_tx_db(network)
        validate_bitcoind(tx, tx_db, bitcoind_url)
    return tx_db


def tx(args, parser):
    (tx_class, txs, spendables, payables, key_iters, tx_db, warning_spendables) = parse_context(args, parser)

    for tx in txs:
        if tx.missing_unspents() and (args.augment or tx_db):
            if tx_db is None:
                tx_db = create_tx_db(args.network)
            tx.unspents_from_db(tx_db, ignore_missing=True)

    # build p2sh_lookup
    p2sh_lookup = build_p2sh_lookup(args)

    tx = generate_tx(tx_class, txs, spendables, payables, args)

    is_fully_signed = do_signing(tx, key_iters, p2sh_lookup, args.network)

    include_unspents = not is_fully_signed

    if len(tx.txs_in) == 0:
        print("warning: transaction has no inputs", file=sys.stderr)

    if len(tx.txs_out) == 0:
        print("warning: transaction has no outputs", file=sys.stderr)

    print_output(tx, include_unspents, args.output_file, args.show_unspents, args.network,
                 args.verbose_signature, args.disassemble, args.trace, args.pdb)

    tx_db = cache_result(tx, tx_db, args.cache, args.network)

    tx_db = validate_against_bitcoind(tx, tx_db, args.network, args.bitcoind_url)

    if not args.show_unspents:
        tx_db = validate_tx(tx, tx_db, args.network)

    # print warnings
    if tx_db:
        for m in [tx_db.warning_tx_cache, tx_db.warning_tx_for_tx_hash]:
            if m:
                print("warning: %s" % m, file=sys.stderr)
    if warning_spendables:
        print("warning: %s" % warning_spendables, file=sys.stderr)


def main():
    parser = create_parser()
    args = parser.parse_args()
    tx(args, parser)


if __name__ == '__main__':
    main()<|MERGE_RESOLUTION|>--- conflicted
+++ resolved
@@ -17,13 +17,8 @@
 from pycoin.convention import tx_fee, satoshi_to_mbtc
 from pycoin.ecdsa.secp256k1 import secp256k1_generator
 from pycoin.encoding import hash160
-<<<<<<< HEAD
-from pycoin.key.key_from_text import key_from_text
-from pycoin.key.validate import is_address_valid
-=======
-from pycoin.key import Key
+from pycoin.ui.key_from_text import key_from_text
 from pycoin.ui.validate import is_address_valid
->>>>>>> ba06ce82
 from pycoin.networks import address_prefix_for_netcode, full_network_name_for_netcode, network_codes
 from pycoin.networks.registry import network_for_netcode
 from pycoin.networks.default import get_current_netcode
@@ -362,11 +357,7 @@
 
             def make_key(x):
                 try:
-<<<<<<< HEAD
-                    return key_from_text(x, key_types="prv32 wif".split())
-=======
-                    return Key.from_text(x, generator=secp256k1_generator)
->>>>>>> ba06ce82
+                    return key_from_text(secp256k1_generator, x, key_types="prv32 wif".split())
                 except Exception:
                     return None
 
@@ -478,16 +469,9 @@
 
 def key_found(arg, payables, key_iters):
     try:
-<<<<<<< HEAD
-        key, netcode = key_from_text(arg, key_types="address pub32 prv32 wif".split())
+        key, netcode = key_from_text(secp256k1_generator, arg, key_types="address pub32 prv32 wif".split())
         if key.secret_exponent() is None:
             payables.append((key.address(netcode=netcode), 0))
-=======
-        key = Key.from_text(arg, generator=secp256k1_generator)
-        # TODO: check network
-        if key.wif() is None:
-            payables.append((key.address(), 0))
->>>>>>> ba06ce82
             return True
         key_iters.append(iter([key.wif(netcode=netcode)]))
         return True
