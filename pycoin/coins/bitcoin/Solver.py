--- conflicted
+++ resolved
@@ -138,6 +138,7 @@
                 data for opcode, data, pc, new_pc in self.ScriptTools.get_opcodes(
                     self.tx.txs_in[tx_in_idx].script) if data is not None]
         kwargs["signature_type"] = hash_type
+        kwargs["generator_for_signature_type_f"] = self.SolutionChecker.VM.generator_for_signature_type
         constraints = self.determine_constraints(tx_in_idx, p2sh_lookup=kwargs.get("p2sh_lookup"))
         solution_list, witness_list = self.solve_for_constraints(constraints, **kwargs)
         solution_script = self.ScriptTools.compile_push_data_list(solution_list)
@@ -189,23 +190,13 @@
         signature_for_hash_type_f.witness = witness_signature_for_hash_type
 
         the_script = script_obj_from_script(tx_out_script)
+        kwargs["generator_for_signature_type_f"] = self.SolutionChecker.VM.generator_for_signature_type
         solution = the_script.solve(
             hash160_lookup=hash160_lookup, signature_type=hash_type,
             existing_script=self.tx.txs_in[tx_in_idx].script, existing_witness=tx_in.witness,
             script_to_hash=script_to_hash, signature_for_hash_type_f=signature_for_hash_type_f, **kwargs)
         return solution
 
-<<<<<<< HEAD
-=======
-    def solve(self, *args, **kwargs):
-        # BRAIN DAMAGE
-        kwargs["generator_for_signature_type_f"] = self.SolutionChecker.VM.generator_for_signature_type
-        s1 = self.solve_old(*args, **kwargs)
-        s2 = self.solve_new(*args, **kwargs)
-        assert s1 == s2
-        return s1
-
->>>>>>> ee493454
     def sign(self, hash160_lookup, tx_in_idx_set=None, hash_type=None, **kwargs):
         """
         Sign a standard transaction.
