
#
# Implementation of elliptic curves, for cryptographic applications.
#
# This module doesn't provide any way to choose a random elliptic
# curve, nor to verify that an elliptic curve was chosen randomly,
# because one can simply use NIST's standard curves.
#
# Notes from X9.62-1998 (draft):
#   Nomenclature:
#     - Q is a public key.
#     The "Elliptic Curve Domain Parameters" include:
#     - q is the "field size", which in our case equals p.
#     - p is a big prime.
#     - G is a point of prime order (5.1.1.1).
#     - n is the order of G (5.1.1.1).
#   Public-key validation (5.2.2):
#     - Verify that Q is not the point at infinity.
#     - Verify that X_Q and Y_Q are in [0,p-1].
#     - Verify that Q is on the curve.
#     - Verify that nQ is the point at infinity.
#   Signature generation (5.3):
#     - Pick random k from [1,n-1].
#   Signature checking (5.4.2):
#     - Verify that r and s are in [1,n-1].
#
# Version of 2008.11.25.
#
# Revision history:
#    2005.12.31 - Initial version.
#    2008.11.25 - Change CurveFp.is_on to contains_point.
#
# Written in 2005 by Peter Pearson and placed in the public domain.

from . import numbertheory


try:
    from .native.library import NATIVE_LIBRARY
except ImportError:
    NATIVE_LIBRARY = None


<<<<<<< HEAD
class NoSuchPointError(ValueError): pass
=======
class NoSuchPointError(ValueError):
    pass

>>>>>>> 80a5d0f8

class CurveFp(object):
    """Elliptic Curve over the field of integers modulo a prime."""
    def __init__(self, p, a, b):
        """The curve of points satisfying y^2 = x^3 + a*x + b (mod p)."""
        self.__p = p
        self.__a = a
        self.__b = b

    def p(self):
        return self.__p

    def a(self):
        return self.__a

    def b(self):
        return self.__b

    def contains_point(self, x, y):
        """Is the point (x,y) on this curve?"""
        return (y * y - (x * x * x + self.__a * x + self.__b)) % self.__p == 0

    def __repr__(self):
        return '{}({!r},{!r},{!r})'.format(self.__class__.__name__, self.__p, self.__a, self.__b)

    def __str__(self):
        return 'y^2 = x^3 + {}*x + {} (mod {})'.format(self.__a, self.__b, self.__p)


class Point(object):
    """A point on an elliptic curve. Altering x and y is forbidden,
     but they can be read by the x() and y() methods."""
    def __init__(self, curve, x, y, order=None):
        """curve, x, y, order; order (optional) is the order of this point."""
        self.__curve = curve
        self.__x = x
        self.__y = y
        self.__order = order
        # self.curve is allowed to be None only for INFINITY:
        if self.__curve and not self.__curve.contains_point(x, y):
            raise NoSuchPointError('({},{}) is not on the curve {}'.format(x, y, curve))
        if order:
            assert self * order == INFINITY

    def __eq__(self, other):
        """Return 1 if the points are identical, 0 otherwise."""
        if self.__curve == other.__curve \
           and self.__x == other.__x \
           and self.__y == other.__y:
            return 1
        else:
            return 0

    def __add__(self, other):
        """Add one point to another point."""

        # X9.62 B.3:

        if other == INFINITY:
            return self
        if self == INFINITY:
            return other
        assert self.__curve == other.__curve
        if self.__x == other.__x:
            if (self.__y + other.__y) % self.__curve.p() == 0:
                return INFINITY
            else:
                return self.double()

        p = self.__curve.p()

        l = ((other.__y - self.__y) *
             numbertheory.inverse_mod(other.__x - self.__x, p)) % p

        x3 = (l * l - self.__x - other.__x) % p
        y3 = (l * (self.__x - x3) - self.__y) % p

<<<<<<< HEAD
    l = ( ( other.__y - self.__y ) * \
          self.inverse_mod( other.__x - self.__x, p ) ) % p

    x3 = ( l * l - self.__x - other.__x ) % p
    y3 = ( l * ( self.__x - x3 ) - self.__y ) % p
    
    return self.Point( x3, y3 )
=======
        return Point(self.__curve, x3, y3)

    def __mul__(self, other):
        """Multiply a point by an integer."""
>>>>>>> 80a5d0f8

        def leftmost_bit(x):
            assert x > 0
            result = 1
            while result <= x:
                result = 2 * result
            return result // 2

        e = other
        if self.__order:
            e = e % self.__order
        if e == 0:
            return INFINITY
        if self == INFINITY:
            return INFINITY
        assert e > 0

        # From X9.62 D.3.2:

        if NATIVE_LIBRARY:
            return NATIVE_LIBRARY.fast_mul(self, other)

        e3 = 3 * e
        negative_self = Point(self.__curve, self.__x, -self.__y, self.__order)
        i = leftmost_bit(e3) // 2
        result = self
        # print "Multiplying %s by %d (e3 = %d):" % (self, other, e3)
        while i > 1:
            result = result.double()
            if (e3 & i) != 0 and (e & i) == 0:
                result = result + self
            if (e3 & i) == 0 and (e & i) != 0:
                result = result + negative_self
            # print ". . . i = %d, result = %s" % (i, result)
            i = i // 2

<<<<<<< HEAD
    e3 = 3 * e
    negative_self = self.Point( self.__x, -self.__y )
    i = leftmost_bit( e3 ) // 2
    result = self
    # print "Multiplying %s by %d (e3 = %d):" % ( self, other, e3 )
    while i > 1:
      result = result.double()
      if ( e3 & i ) != 0 and ( e & i ) == 0: result = result + self
      if ( e3 & i ) == 0 and ( e & i ) != 0: result = result + negative_self
      # print ". . . i = %d, result = %s" % ( i, result )
      i = i // 2
=======
        return result
>>>>>>> 80a5d0f8

    def __rmul__(self, other):
        """Multiply a point by an integer."""

        return self * other

    def __repr__(self):
        return "{}({!r},{!r},{!r},{!r})".format(self.__class__.__name__, self.__curve, self.__x, self.__y, self.__order)

    def __str__(self):
        if self == INFINITY:
            return "infinity"
        return "(%d,%d)" % (self.__x, self.__y)

    def double(self):
        """Return a new point that is twice the old."""

        if self == INFINITY:
            return INFINITY

        # X9.62 B.3:

        p = self.__curve.p()
        a = self.__curve.a()

<<<<<<< HEAD
    l = ( ( 3 * self.__x * self.__x + a ) * \
          self.inverse_mod( 2 * self.__y, p ) ) % p

    x3 = ( l * l - 2 * self.__x ) % p
    y3 = ( l * ( self.__x - x3 ) - self.__y ) % p
    
    return self.Point( x3, y3 )

  def inverse_mod(self, n, p):
    return numbertheory.inverse_mod(n, p)

  def modular_sqrt(self, n, p):
    return numbertheory.modular_sqrt(n, p)

  def Point(self, x, y):
    return self.__class__(self.curve(), x, y, self.order())
=======
        l = ((3 * self.__x * self.__x + a) *
             numbertheory.inverse_mod(2 * self.__y, p)) % p

        x3 = (l * l - 2 * self.__x) % p
        y3 = (l * (self.__x - x3) - self.__y) % p
>>>>>>> 80a5d0f8

        return Point(self.__curve, x3, y3)

    def x(self):
        return self.__x

    def y(self):
        return self.__y

    def pair(self):
        return (self.__x, self.__y)

    def curve(self):
        return self.__curve

    def order(self):
        return self.__order


# This one point is the Point At Infinity for all purposes:
INFINITY = Point(None, None, None)


def __main__():

    class FailedTest(Exception):
        pass

    def test_add(c, x1, y1, x2,  y2, x3, y3):
        """We expect that on curve c, (x1,y1) + (x2, y2) = (x3, y3)."""
        p1 = Point(c, x1, y1)
        p2 = Point(c, x2, y2)
        p3 = p1 + p2
        print("%s + %s = %s" % (p1, p2, p3))
        if p3.x() != x3 or p3.y() != y3:
            raise FailedTest("Failure: should give (%d,%d)." % (x3, y3))
        else:
            print(" Good.")

    def test_double(c, x1, y1, x3, y3):
        """We expect that on curve c, 2*(x1,y1) = (x3, y3)."""
        p1 = Point(c, x1, y1)
        p3 = p1.double()
        print("%s doubled = %s" % (p1, p3))
        if p3.x() != x3 or p3.y() != y3:
            raise FailedTest("Failure: should give (%d,%d)." % (x3, y3))
        else:
            print(" Good.")

    def test_double_infinity(c):
        """We expect that on curve c, 2*INFINITY = INFINITY."""
        p1 = INFINITY
        p3 = p1.double()
        print("%s doubled = %s" % (p1, p3))
        if p3.x() != INFINITY.x() or p3.y() != INFINITY.y():
            raise FailedTest("Failure: should give (%d,%d)." % (INFINITY.x(), INFINITY.y()))
        else:
            print(" Good.")

    def test_multiply(c, x1, y1, m, x3, y3):
        """We expect that on curve c, m*(x1,y1) = (x3,y3)."""
        p1 = Point(c, x1, y1)
        p3 = p1 * m
        print("%s * %d = %s" % (p1, m, p3))
        if p3.x() != x3 or p3.y() != y3:
            raise FailedTest("Failure: should give (%d,%d)." % (x3, y3))
        else:
            print(" Good.")

    # A few tests from X9.62 B.3:

    c = CurveFp(23, 1, 1)
    test_add(c, 3, 10, 9, 7, 17, 20)
    test_double(c, 3, 10, 7, 12)
    test_add(c, 3, 10, 3, 10, 7, 12)  # (Should just invoke double.)
    test_multiply(c, 3, 10, 2, 7, 12)

    test_double_infinity(c)

    # From X9.62 I.1 (p. 96):

    g = Point(c, 13, 7, 7)

    check = INFINITY
    for i in range(7 + 1):
        p = (i % 7) * g
        print("%s * %d = %s, expected %s . . ." % (g, i, p, check))
        if p == check:
            print(" Good.")
        else:
            raise FailedTest("Bad.")
        check = check + g

    # NIST Curve P-192:
    p = 6277101735386680763835789423207666416083908700390324961279
    r = 6277101735386680763835789423176059013767194773182842284081
    #  s = 0x3045ae6fc8422f64ed579528d38120eae12196d5L
    c = 0x3099d2bbbfcb2538542dcd5fb078b6ef5f3d6fe2c745de65
    b = 0x64210519e59c80e70fa7e9ab72243049feb8deecc146b9b1
    Gx = 0x188da80eb03090f67cbf20eb43a18800f4ff0afd82ff1012
    Gy = 0x07192b95ffc8da78631011ed6b24cdd573f977a11e794811

    c192 = CurveFp(p, -3, b)
    p192 = Point(c192, Gx, Gy, r)

    # Checking against some sample computations presented
    # in X9.62:

    d = 651056770906015076056810763456358567190100156695615665659
    Q = d * p192
    if Q.x() != 0x62B12D60690CDCF330BABAB6E69763B471F994DD702D16A5:
        raise FailedTest("p192 * d came out wrong.")
    else:
        print("p192 * d came out right.")

    k = 6140507067065001063065065565667405560006161556565665656654
    R = k * p192
    if R.x() != 0x885052380FF147B734C330C43D39B2C4A89F29B0F749FEAD \
       or R.y() != 0x9CF9FA1CBEFEFB917747A3BB29C072B9289C2547884FD835:
        raise FailedTest("k * p192 came out wrong.")
    else:
        print("k * p192 came out right.")

        u1 = 2563697409189434185194736134579731015366492496392189760599
        u2 = 6266643813348617967186477710235785849136406323338782220568
        temp = u1 * p192 + u2 * Q
        if temp.x() != 0x885052380FF147B734C330C43D39B2C4A89F29B0F749FEAD \
           or temp.y() != 0x9CF9FA1CBEFEFB917747A3BB29C072B9289C2547884FD835:
            raise FailedTest("u1 * p192 + u2 * Q came out wrong.")
        else:
            print("u1 * p192 + u2 * Q came out right.")


if __name__ == "__main__":
    __main__()<|MERGE_RESOLUTION|>--- conflicted
+++ resolved
@@ -41,13 +41,9 @@
     NATIVE_LIBRARY = None
 
 
-<<<<<<< HEAD
-class NoSuchPointError(ValueError): pass
-=======
 class NoSuchPointError(ValueError):
     pass
 
->>>>>>> 80a5d0f8
 
 class CurveFp(object):
     """Elliptic Curve over the field of integers modulo a prime."""
@@ -125,20 +121,10 @@
         x3 = (l * l - self.__x - other.__x) % p
         y3 = (l * (self.__x - x3) - self.__y) % p
 
-<<<<<<< HEAD
-    l = ( ( other.__y - self.__y ) * \
-          self.inverse_mod( other.__x - self.__x, p ) ) % p
-
-    x3 = ( l * l - self.__x - other.__x ) % p
-    y3 = ( l * ( self.__x - x3 ) - self.__y ) % p
-    
-    return self.Point( x3, y3 )
-=======
-        return Point(self.__curve, x3, y3)
+        return self.Point(x3, y3)
 
     def __mul__(self, other):
         """Multiply a point by an integer."""
->>>>>>> 80a5d0f8
 
         def leftmost_bit(x):
             assert x > 0
@@ -162,7 +148,7 @@
             return NATIVE_LIBRARY.fast_mul(self, other)
 
         e3 = 3 * e
-        negative_self = Point(self.__curve, self.__x, -self.__y, self.__order)
+        negative_self = self.Point(self.__curve, self.__x, -self.__y, self.__order)
         i = leftmost_bit(e3) // 2
         result = self
         # print "Multiplying %s by %d (e3 = %d):" % (self, other, e3)
@@ -175,21 +161,7 @@
             # print ". . . i = %d, result = %s" % (i, result)
             i = i // 2
 
-<<<<<<< HEAD
-    e3 = 3 * e
-    negative_self = self.Point( self.__x, -self.__y )
-    i = leftmost_bit( e3 ) // 2
-    result = self
-    # print "Multiplying %s by %d (e3 = %d):" % ( self, other, e3 )
-    while i > 1:
-      result = result.double()
-      if ( e3 & i ) != 0 and ( e & i ) == 0: result = result + self
-      if ( e3 & i ) == 0 and ( e & i ) != 0: result = result + negative_self
-      # print ". . . i = %d, result = %s" % ( i, result )
-      i = i // 2
-=======
         return result
->>>>>>> 80a5d0f8
 
     def __rmul__(self, other):
         """Multiply a point by an integer."""
@@ -215,32 +187,22 @@
         p = self.__curve.p()
         a = self.__curve.a()
 
-<<<<<<< HEAD
-    l = ( ( 3 * self.__x * self.__x + a ) * \
-          self.inverse_mod( 2 * self.__y, p ) ) % p
-
-    x3 = ( l * l - 2 * self.__x ) % p
-    y3 = ( l * ( self.__x - x3 ) - self.__y ) % p
-    
-    return self.Point( x3, y3 )
-
-  def inverse_mod(self, n, p):
-    return numbertheory.inverse_mod(n, p)
-
-  def modular_sqrt(self, n, p):
-    return numbertheory.modular_sqrt(n, p)
-
-  def Point(self, x, y):
-    return self.__class__(self.curve(), x, y, self.order())
-=======
-        l = ((3 * self.__x * self.__x + a) *
-             numbertheory.inverse_mod(2 * self.__y, p)) % p
-
-        x3 = (l * l - 2 * self.__x) % p
-        y3 = (l * (self.__x - x3) - self.__y) % p
->>>>>>> 80a5d0f8
-
-        return Point(self.__curve, x3, y3)
+        l = ((3*self.__x*self.__x+a) *
+             self.inverse_mod(2 * self.__y, p)) % p
+
+        x3 = (l * l-2 * self.__x) % p
+        y3 = (l * (self.__x-x3) - self.__y) % p
+
+        return self.Point(x3, y3)
+
+    def inverse_mod(self, n, p):
+        return numbertheory.inverse_mod(n, p)
+
+    def modular_sqrt(self, n, p):
+        return numbertheory.modular_sqrt(n, p)
+
+    def Point(self, x, y):
+        return self.__class__(self.curve(), x, y, self.order())
 
     def x(self):
         return self.__x
