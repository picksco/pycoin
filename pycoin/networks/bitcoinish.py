from pycoin.block import Block
from pycoin.coins.bitcoin.ScriptTools import BitcoinScriptTools
from pycoin.coins.bitcoin.Tx import Tx
from pycoin.contrib.who_signed import WhoSigned
from pycoin.ecdsa.secp256k1 import secp256k1_generator
from pycoin.key.Keychain import Keychain
from pycoin.key.Key import Key
from pycoin.key.BIP32Node import BIP32Node
from pycoin.key.electrum import ElectrumWallet
from pycoin.message.make_parser_and_packer import (
    make_parser_and_packer, standard_messages,
    standard_message_post_unpacks, standard_streamer, standard_parsing_functions
)
from pycoin.encoding.hexbytes import b2h, h2b
from pycoin.ui.uiclass import UI
from pycoin.vm.annotate import Annotate
from pycoin.vm.CanonicalScript import CanonicalScript

from .AddressAPI import AddressAPI
from .ParseAPI import ParseAPI
from .ScriptAPI import ScriptAPI


class Network(object):
    def __init__(self, symbol, network_name, subnet_name):
        self.symbol = symbol
        self.network_name = network_name
        self.subnet_name = subnet_name

    def full_name(self):
        return "%s %s" % (self.network_name, self.subnet_name)

    def __repr__(self):
        return "<Network %s>" % self.full_name()


def make_output_for_hwif(network):
    def f(key_data, network, subkey_path, add_output):

        if len(key_data) == 74:
            key = network.BIP32Node.deserialize(b'0000' + key_data)
        elif len(key_data) in (32, 64):
            key = network.ElectrumWallet.deserialize(key_data)
        else:
            return
        yield ("wallet_key", key.hwif(as_private=key.is_private()), None)
        if key.is_private():
            yield ("public_version", key.hwif(as_private=False), None)

        child_number = key.child_index()
        if child_number >= 0x80000000:
            wc = child_number - 0x80000000
            child_index = "%dH (%d)" % (wc, child_number)
        else:
            child_index = "%d" % child_number
        yield ("tree_depth", "%d" % key.tree_depth(), None)
        yield ("fingerprint", b2h(key.fingerprint()), None)
        yield ("parent_fingerprint", b2h(key.parent_fingerprint()), "parent f'print")
        yield ("child_index", child_index, None)
        yield ("chain_code", b2h(key.chain_code()), None)

        yield ("private_key", "yes" if key.is_private() else "no", None)
    return f


def make_output_for_secret_exponent(Key):
    def f(secret_exponent):
        yield ("secret_exponent", '%d' % secret_exponent, None)
        yield ("secret_exponent_hex", '%x' % secret_exponent, " hex")
        key = Key(secret_exponent)
        yield ("wif", key.wif(use_uncompressed=False), None)
        yield ("wif_uncompressed", key.wif(use_uncompressed=True), " uncompressed")
    return f


def make_output_for_public_pair(Key, network):
    def f(public_pair):
        yield ("public_pair_x", '%d' % public_pair[0], None)
        yield ("public_pair_y", '%d' % public_pair[1], None)
        yield ("public_pair_x_hex", '%x' % public_pair[0], " x as hex")
        yield ("public_pair_y_hex", '%x' % public_pair[1], " y as hex")
        yield ("y_parity", "odd" if (public_pair[1] & 1) else "even", None)

        key = Key(public_pair=public_pair)
        yield ("key_pair_as_sec", b2h(key.sec(use_uncompressed=False)), None)
        yield ("key_pair_as_sec_uncompressed", b2h(key.sec(use_uncompressed=True)), " uncompressed")

        network_name = network.network_name
        hash160_c = key.hash160(use_uncompressed=False)
        hash160_u = key.hash160(use_uncompressed=True)
        hash160 = None
        if hash160_c is None and hash160_u is None:
            hash160 = key.hash160()

        yield ("hash160", b2h(hash160 or hash160_c), None)

        if hash160_c and hash160_u:
            yield ("hash160_uncompressed", b2h(hash160_u), " uncompressed")

        address = network.address.for_p2pkh(hash160 or hash160_c)
        yield ("address", address, "%s address" % network_name)
        yield ("%s_address" % network.symbol, address, "legacy")

        if hash160_c and hash160_u:
            address = key.address(use_uncompressed=True)
            yield ("address_uncompressed", address, "%s address uncompressed" % network_name)
            yield ("%s_address_uncompressed" % network.symbol, address, "legacy")

        # don't print segwit addresses unless we're sure we have a compressed key
        if hash160_c and hasattr(network.address, "for_p2pkh_wit"):
            address_segwit = network.address.for_p2pkh_wit(hash160_c)
            if address_segwit:
                # this network seems to support segwit
                yield ("address_segwit", address_segwit, "%s segwit address" % network_name)
                yield ("%s_address_segwit" % network.symbol, address_segwit, "legacy")

                p2sh_script = network.script.for_p2pkh_wit(hash160_c)
                p2s_address = network.address.for_p2s(p2sh_script)
                if p2s_address:
                    yield ("p2sh_segwit", p2s_address, None)

                p2sh_script_hex = b2h(p2sh_script)
                yield ("p2sh_segwit_script", p2sh_script_hex, " corresponding p2sh script")

    return f


def create_bitcoinish_network(symbol, network_name, subnet_name, **kwargs):
    # potential kwargs:
    #   tx, block, magic_header_hex, default_port, dns_bootstrap,
    #   wif_prefix_hex, address_prefix_hex, pay_to_script_prefix_hex
    #   bip32_prv_prefix_hex, bip32_pub_prefix_hex, sec_prefix, scriptTools

    network = Network(symbol, network_name, subnet_name)

    generator = kwargs.get("generator", secp256k1_generator)
    kwargs.setdefault("sec_prefix", "%sSEC" % symbol.upper())
    KEYS_TO_H2B = ("bip32_prv_prefix bip32_pub_prefix wif_prefix address_prefix "
                   "pay_to_script_prefix sec_prefix magic_header").split()
    for k in KEYS_TO_H2B:
        k_hex = "%s_hex" % k
        if k_hex in kwargs:
            kwargs[k] = h2b(kwargs[k_hex])

    network.script_tools = kwargs.get("scriptTools", BitcoinScriptTools)
    canonical_scripts = CanonicalScript(network.script_tools)

    UI_KEYS = ("bip32_prv_prefix bip32_pub_prefix wif_prefix sec_prefix "
               "address_prefix pay_to_script_prefix bech32_hrp").split()
    ui_kwargs = {k: kwargs[k] for k in UI_KEYS if k in kwargs}

    ui_class = kwargs.get("ui_class", UI)
<<<<<<< HEAD
    ui = ui_class(network.script_info, generator, **ui_kwargs)
    network._ui = ui
=======
    ui = ui_class(generator, **ui_kwargs)
>>>>>>> 18d96b06

    network.Key = Key.make_subclass(network=network, generator=generator)
    network.ElectrumKey = ElectrumWallet.make_subclass(network=network, generator=generator)
    network.BIP32Node = BIP32Node.make_subclass(network=network, generator=generator)

    NETWORK_KEYS = "network_name subnet_name dns_bootstrap default_port magic_header".split()
    for k in NETWORK_KEYS:
        if k in kwargs:
            setattr(network, k, kwargs[k])

    network.Tx = network.tx = kwargs.get("tx") or Tx
    network.Block = network.block = kwargs.get("block") or Block.make_subclass(network.tx)

    streamer = standard_streamer(standard_parsing_functions(network.block, network.tx))
    network.parse_message, network.pack_message = make_parser_and_packer(
        streamer, standard_messages(), standard_message_post_unpacks(streamer))

    network.output_for_hwif = make_output_for_hwif(network)
    network.output_for_secret_exponent = make_output_for_secret_exponent(network.Key)
    network.output_for_public_pair = make_output_for_public_pair(network.Key, network)
    network.Keychain = Keychain

    network.parse = ParseAPI(network, ui)

    network.address = AddressAPI(canonical_scripts, ui)

    network.script = ScriptAPI(network, canonical_scripts, ui)

    network.script_info_for_script = canonical_scripts.info_for_script

    network.bip32_as_string = ui.bip32_as_string
    network.sec_text_for_blob = ui.sec_text_for_blob
    network.wif_for_blob = ui.wif_for_blob

    network.annotate = Annotate(network.script_tools, network.address)

    network.who_signed = WhoSigned(
        network.script_tools, network.address, network.Key._default_generator)

    return network<|MERGE_RESOLUTION|>--- conflicted
+++ resolved
@@ -150,12 +150,7 @@
     ui_kwargs = {k: kwargs[k] for k in UI_KEYS if k in kwargs}
 
     ui_class = kwargs.get("ui_class", UI)
-<<<<<<< HEAD
-    ui = ui_class(network.script_info, generator, **ui_kwargs)
-    network._ui = ui
-=======
     ui = ui_class(generator, **ui_kwargs)
->>>>>>> 18d96b06
 
     network.Key = Key.make_subclass(network=network, generator=generator)
     network.ElectrumKey = ElectrumWallet.make_subclass(network=network, generator=generator)
@@ -178,7 +173,8 @@
     network.output_for_public_pair = make_output_for_public_pair(network.Key, network)
     network.Keychain = Keychain
 
-    network.parse = ParseAPI(network, ui)
+    parse_api_class = kwargs.get("parse_api_class", ParseAPI)
+    network.parse = parse_api_class(network, ui)
 
     network.address = AddressAPI(canonical_scripts, ui)
 
