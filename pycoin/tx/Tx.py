--- conflicted
+++ resolved
@@ -1,5 +1,3 @@
-<<<<<<< HEAD
-=======
 """
 Parse, stream, create, sign and verify Bitcoin transactions as Tx structures.
 
@@ -26,7 +24,6 @@
 OUT OF OR IN CONNECTION WITH THE SOFTWARE OR THE USE OR OTHER DEALINGS IN
 THE SOFTWARE.
 """
->>>>>>> 98b192a1
 
 import functools
 import io
