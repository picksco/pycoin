<<<<<<< HEAD
"""
Parse, stream, create, sign and verify Bitcoin transactions as Tx structures.


The MIT License (MIT)

Copyright (c) 2013 by Richard Kiss

Permission is hereby granted, free of charge, to any person obtaining a copy
of this software and associated documentation files (the "Software"), to deal
in the Software without restriction, including without limitation the rights
to use, copy, modify, merge, publish, distribute, sublicense, and/or sell
copies of the Software, and to permit persons to whom the Software is
furnished to do so, subject to the following conditions:

The above copyright notice and this permission notice shall be included in
all copies or substantial portions of the Software.

THE SOFTWARE IS PROVIDED "AS IS", WITHOUT WARRANTY OF ANY KIND, EXPRESS OR
IMPLIED, INCLUDING BUT NOT LIMITED TO THE WARRANTIES OF MERCHANTABILITY,
FITNESS FOR A PARTICULAR PURPOSE AND NONINFRINGEMENT. IN NO EVENT SHALL THE
AUTHORS OR COPYRIGHT HOLDERS BE LIABLE FOR ANY CLAIM, DAMAGES OR OTHER
LIABILITY, WHETHER IN AN ACTION OF CONTRACT, TORT OR OTHERWISE, ARISING FROM,
OUT OF OR IN CONNECTION WITH THE SOFTWARE OR THE USE OR OTHER DEALINGS IN
THE SOFTWARE.
"""

import functools
import io
import warnings

from ..convention import SATOSHI_PER_COIN
from ..encoding import double_sha256, from_bytes_32
from ..serialize import b2h, b2h_rev, h2b, h2b_rev
from ..serialize.bitcoin_streamer import (
    parse_struct, parse_bc_int, parse_bc_string,
    stream_struct, stream_bc_string
)
from ..intbytes import byte2int, indexbytes, int2byte

from .exceptions import BadSpendableError, ValidationFailureError
from .TxIn import TxIn
from .TxOut import TxOut
from .Spendable import Spendable

from .exceptions import SolvingError
from .pay_to import script_obj_from_script, ScriptPayToScript
from .script import opcodes
from .script import tools


MAX_MONEY = 21000000 * SATOSHI_PER_COIN
MAX_BLOCK_SIZE = 1000000

SIGHASH_ALL = 1
SIGHASH_NONE = 2
SIGHASH_SINGLE = 3
SIGHASH_ANYONECANPAY = 0x80

ZERO32 = b'\0' * 32


def deprecated(func):
    """This is a decorator which can be used to mark functions
    as deprecated. It will result in a warning being emitted
    when the function is used."""

    @functools.wraps(func)
    def new_func(*args, **kwargs):
        warnings.simplefilter('always', DeprecationWarning)
        warnings.warn("Call to deprecated function {}.".format(func.__name__), category=DeprecationWarning, stacklevel=2)
        warnings.simplefilter('default', DeprecationWarning)
        return func(*args, **kwargs)

    return new_func


class Tx(object):
    """A Tx is the data structure that spends coins from a source to a destination."""

    TxIn = TxIn
    TxOut = TxOut
    Spendable = Spendable

    MAX_MONEY = MAX_MONEY
    MAX_TX_SIZE = MAX_BLOCK_SIZE

    SIGHASH_ALL = SIGHASH_ALL
    SIGHASH_NONE = SIGHASH_NONE
    SIGHASH_SINGLE = SIGHASH_SINGLE
    SIGHASH_ANYONECANPAY = SIGHASH_ANYONECANPAY

    ALLOW_SEGWIT = True

    @classmethod
    def coinbase_tx(cls, public_key_sec, coin_value, coinbase_bytes=b'', version=1, lock_time=0):
        """
        Create the special "first in block" transaction that includes the mining fees.
        """
        tx_in = cls.TxIn.coinbase_tx_in(script=coinbase_bytes)
        COINBASE_SCRIPT_OUT = "%s OP_CHECKSIG"
        script_text = COINBASE_SCRIPT_OUT % b2h(public_key_sec)
        script_bin = tools.compile(script_text)
        tx_out = cls.TxOut(coin_value, script_bin)
        return cls(version, [tx_in], [tx_out], lock_time)

    @classmethod
    def parse(class_, f, allow_segwit=None):
        """Parse a Bitcoin transaction Tx.

        :param f: a file-like object that contains a binary streamed transaction
        :param allow_segwit: (optional) set to True to allow parsing of segwit transactions.
            The default value is defined by the class variable ALLOW_SEGWIT
        """
        if allow_segwit is None:
            allow_segwit = class_.ALLOW_SEGWIT
        txs_in = []
        txs_out = []
        version, = parse_struct("L", f)
        v1 = ord(f.read(1))
        is_segwit = allow_segwit and (v1 == 0)
        v2 = None
        if is_segwit:
            flag = f.read(1)
            if flag == b'\0':
                raise ValueError("bad flag in segwit")
            if flag == b'\1':
                v1 = None
            else:
                is_segwit = False
                v2 = ord(flag)
        count = parse_bc_int(f, v=v1)
        txs_in = []
        for i in range(count):
            txs_in.append(class_.TxIn.parse(f))
        count = parse_bc_int(f, v=v2)
        txs_out = []
        for i in range(count):
            txs_out.append(class_.TxOut.parse(f))

        if is_segwit:
            for tx_in in txs_in:
                stack = []
                count = parse_bc_int(f)
                for i in range(count):
                    stack.append(parse_bc_string(f))
                tx_in.witness = stack
        lock_time, = parse_struct("L", f)
        return class_(version, txs_in, txs_out, lock_time)

    @classmethod
    def from_bin(cls, blob):
        """Return the Tx for the given binary blob.

        :param blob: a binary blob containing a transaction streamed in standard
            form. The blob may also include the unspents (a nonstandard extension,
            optionally written by :func:`Tx.stream <stream>`), and they will also be parsed.
        :return: :class:`Tx`

        If parsing fails, an exception is raised.
        """
        f = io.BytesIO(blob)
        tx = cls.parse(f)
        try:
            tx.parse_unspents(f)
        except Exception:
            # parsing unspents failed
            tx.unspents = []
        return tx

    @classmethod
    def from_hex(cls, hex_string):
        """Return the Tx for the given hex string.

        :param hex_string: a hex string containing a transaction streamed in standard
            form. The blob may also include the unspents (a nonstandard extension,
            optionally written by :func:`Tx.stream <stream>`), and they will also be parsed.
        :return: :class:`Tx`

        If parsing fails, an exception is raised.
        """
        return cls.from_bin(h2b(hex_string))

    @classmethod
    def tx_from_hex(cls, hex_string):
        warnings.simplefilter('always', DeprecationWarning)
        warnings.warn("Call to deprecated function tx_from_hex, use from_hex instead",
                      category=DeprecationWarning, stacklevel=2)
        warnings.simplefilter('default', DeprecationWarning)
        return cls.from_hex(hex_string)

    def __init__(self, version, txs_in, txs_out, lock_time=0, unspents=None):
        """Tx constructor.

        :param version: version number of the Tx, usually 1
        :param txs_in: a list of :class:`Tx.TxIn <TxIn>` instances, which
            act as inputs to the transaction
        :param txs_out: a list of :class:`Tx.TxOut <TxOut>` instances, which
            act as outputs to the transaction
        :param lock_time: (optional) the lock time for the transaction, usually 0
        :param unspents: (optional) a list of :class:`Tx.Spendable <Spendable>` instances,
            which correspond to the entries referred to by txs_in
        :return: :class:`Tx`
        """
        self.version = version
        self.txs_in = txs_in
        self.txs_out = txs_out
        self.lock_time = lock_time
        self.unspents = unspents or []
        for tx_in in self.txs_in:
            assert type(tx_in) == self.TxIn
        for tx_out in self.txs_out:
            assert type(tx_out) == self.TxOut

    def stream(self, f, blank_solutions=False, include_unspents=False, include_witness_data=True):
        """Stream a Bitcoin transaction Tx to the file-like object f.

        :param f: writable file-like object to stream binary data of transaction
        :param blank_solutions: (optional) clear out the solutions scripts, effectively "unsigning" the
            transaction before writing it. Defaults to False
        :param include_unspents: (optional) stread out the Spendable objects after streaming the transaction.
            This is a pycoin-specific extension. Defaults to False.
        :param include_witness_data: (optional) stream segwit transactions including the witness data if the
            transaction has any witness data. Defaults to True.
        """
        include_witnesses = include_witness_data and self.has_witness_data()
        stream_struct("L", f, self.version)
        if include_witnesses:
            f.write(b'\0\1')
        stream_struct("I", f, len(self.txs_in))
        for t in self.txs_in:
            t.stream(f, blank_solutions=blank_solutions)
        stream_struct("I", f, len(self.txs_out))
        for t in self.txs_out:
            t.stream(f)
        if include_witnesses:
            for tx_in in self.txs_in:
                witness = tx_in.witness
                stream_struct("I", f, len(witness))
                for w in witness:
                    stream_bc_string(f, w)
        stream_struct("L", f, self.lock_time)
        if include_unspents and not self.missing_unspents():
            self.stream_unspents(f)

    def as_bin(self, include_unspents=False, include_witness_data=True):
        """Returns a binary blob containing the streamed transaction.

        For information about the parameters, see :func:`Tx.stream <stream>`

        :return: binary blob that would parse to the given transaction
        """
        f = io.BytesIO()
        self.stream(f, include_unspents=include_unspents, include_witness_data=include_witness_data)
        return f.getvalue()

    def as_hex(self, include_unspents=False, include_witness_data=True):
        """Returns a text string containing the streamed transaction encoded as hex.

        For information about the parameters, see :func:`Tx.stream <stream>`

        :return: hex string that would parse to the given transaction
        """
        return b2h(self.as_bin(
            include_unspents=include_unspents, include_witness_data=include_witness_data))

    def set_witness(self, tx_idx_in, witness):
        """Set the witness data for a given :class:`TxIn`.

        :param tx_idx_in: an integer index corresponding to the txs_in puzzle script entry that this is a witness to
        :param witness: a list of binary blobs that witness the solution to the given puzzle script
        """
        self.txs_in[tx_idx_in].witness = tuple(witness)

    def has_witness_data(self):
        """Return a boolean indicating if the transaction has any segwit data.
        """
        return any(len(tx_in.witness) > 0 for tx_in in self.txs_in)

    def hash(self, hash_type=None):
        """Return the binary hash for this :class:`Tx` object.

        :param hash_type: (optional) if set, generates a hash specific to a particular type of signature.

        :return: 32 byte long binary blob corresponding to the hash
        """
        s = io.BytesIO()
        self.stream(s, include_witness_data=False)
        if hash_type is not None:
            stream_struct("L", s, hash_type)
        return double_sha256(s.getvalue())

    def w_hash(self):
        """Return the segwit-specific binary hash for this :class:`Tx` object.

        :return: 32 byte long binary blob corresponding to the hash
        """
        return double_sha256(self.as_bin())

    def w_id(self):
        """Return the segwit-specific binary hash for this :class:`Tx` object as a hex string.
        Note that this is a ``reversed`` version of :func:`Tx.w_hash <w_hash>`.

        :return: 64 character long hex string corresponding to the hash
        """
        return b2h_rev(self.w_hash())

    def blanked_hash(self):
        """
        Return the hash for this Tx object with solution scripts blanked.
        This hash is useful for determining if two Txs might be equivalent modulo
        malleability. (That is, even if tx1 is morphed into tx2 using the malleability
        weakness, they will still have the same blanked hash.)

        :return: 32 byte long binary blob corresponding to the blanked hash
        """
        s = io.BytesIO()
        self.stream(s, blank_solutions=True)
        return double_sha256(s.getvalue())

    def id(self):
        """Return the human-readable 64 character hex hash for this Tx object."""
        return b2h_rev(self.hash())

    def _tx_in_for_idx(self, idx, tx_in, tx_out_script, unsigned_txs_out_idx):
        if idx == unsigned_txs_out_idx:
            return self.TxIn(tx_in.previous_hash, tx_in.previous_index, tx_out_script, tx_in.sequence)
        return self.TxIn(tx_in.previous_hash, tx_in.previous_index, b'', tx_in.sequence)

    def signature_hash(self, tx_out_script, unsigned_txs_out_idx, hash_type):
        """
        Return the canonical hash for a transaction. We need to
        remove references to the signature, since it's a signature
        of the hash before the signature is applied.

        :param tx_out_script: the script the coins for unsigned_txs_out_idx are coming from
        :param unsigned_txs_out_idx: where to put the tx_out_script
        :param hash_type: one of SIGHASH_NONE, SIGHASH_SINGLE, SIGHASH_ALL,
            optionally bitwise or'ed with SIGHASH_ANYONECANPAY
        """

        # In case concatenating two scripts ends up with two codeseparators,
        # or an extra one at the end, this prevents all those possible incompatibilities.
        tx_out_script = tools.delete_subscript(tx_out_script, int2byte(opcodes.OP_CODESEPARATOR))

        # blank out other inputs' signatures
        txs_in = [self._tx_in_for_idx(i, tx_in, tx_out_script, unsigned_txs_out_idx)
                  for i, tx_in in enumerate(self.txs_in)]
        txs_out = self.txs_out

        # Blank out some of the outputs
        if (hash_type & 0x1f) == self.SIGHASH_NONE:
            # Wildcard payee
            txs_out = []

            # Let the others update at will
            for i in range(len(txs_in)):
                if i != unsigned_txs_out_idx:
                    txs_in[i].sequence = 0

        elif (hash_type & 0x1f) == self.SIGHASH_SINGLE:
            # This preserves the ability to validate existing legacy
            # transactions which followed a buggy path in Satoshi's
            # original code; note that higher level functions for signing
            # new transactions (e.g., is_signature_ok and sign_tx_in)
            # check to make sure we never get here (or at least they
            # should)
            if unsigned_txs_out_idx >= len(txs_out):
                # This should probably be moved to a constant, but the
                # likelihood of ever getting here is already really small
                # and getting smaller
                return (1 << 248)

            # Only lock in the txout payee at same index as txin; delete
            # any outputs after this one and set all outputs before this
            # one to "null" (where "null" means an empty script and a
            # value of -1)
            txs_out = [self.TxOut(0xffffffffffffffff, b'')] * unsigned_txs_out_idx
            txs_out.append(self.txs_out[unsigned_txs_out_idx])

            # Let the others update at will
            for i in range(len(self.txs_in)):
                if i != unsigned_txs_out_idx:
                    txs_in[i].sequence = 0

        # Blank out other inputs completely, not recommended for open transactions
        if hash_type & self.SIGHASH_ANYONECANPAY:
            txs_in = [txs_in[unsigned_txs_out_idx]]

        tmp_tx = self.__class__(self.version, txs_in, txs_out, self.lock_time)
        return from_bytes_32(tmp_tx.hash(hash_type=hash_type))

    def hash_prevouts(self, hash_type):
        if hash_type & SIGHASH_ANYONECANPAY:
            return ZERO32
        f = io.BytesIO()
        for tx_in in self.txs_in:
            f.write(tx_in.previous_hash)
            stream_struct("L", f, tx_in.previous_index)
        return double_sha256(f.getvalue())

    def hash_sequence(self, hash_type):
        if (
                (hash_type & SIGHASH_ANYONECANPAY) or
                ((hash_type & 0x1f) == SIGHASH_SINGLE) or
                ((hash_type & 0x1f) == SIGHASH_NONE)
        ):
            return ZERO32

        f = io.BytesIO()
        for tx_in in self.txs_in:
            stream_struct("L", f, tx_in.sequence)
        return double_sha256(f.getvalue())

    def hash_outputs(self, hash_type, tx_in_idx):
        txs_out = self.txs_out
        if hash_type & 0x1f == SIGHASH_SINGLE:
            if tx_in_idx >= len(txs_out):
                return ZERO32
            txs_out = txs_out[tx_in_idx:tx_in_idx+1]
        elif hash_type & 0x1f == SIGHASH_NONE:
            return ZERO32
        f = io.BytesIO()
        for tx_out in txs_out:
            stream_struct("Q", f, tx_out.coin_value)
            tools.write_push_data([tx_out.script], f)
        return double_sha256(f.getvalue())

    def segwit_signature_preimage(self, script, tx_in_idx, hash_type):
        f = io.BytesIO()
        stream_struct("L", f, self.version)
        # calculate hash prevouts
        f.write(self.hash_prevouts(hash_type))
        f.write(self.hash_sequence(hash_type))
        tx_in = self.txs_in[tx_in_idx]
        f.write(tx_in.previous_hash)
        stream_struct("L", f, tx_in.previous_index)
        tx_out = self.unspents[tx_in_idx]
        stream_bc_string(f, script)
        stream_struct("Q", f, tx_out.coin_value)
        stream_struct("L", f, tx_in.sequence)
        f.write(self.hash_outputs(hash_type, tx_in_idx))
        stream_struct("L", f, self.lock_time)
        stream_struct("L", f, hash_type)
        return f.getvalue()

    def signature_for_hash_type_segwit(self, script, tx_in_idx, hash_type):
        return from_bytes_32(double_sha256(self.segwit_signature_preimage(script, tx_in_idx, hash_type)))

    def solve(self, hash160_lookup, tx_in_idx, tx_out_script, hash_type=None, **kwargs):
        """Sign a transaction.

        :param hash160_lookup:
            An object with a get method that accepts a hash160 and returns the
            corresponding `(secret exponent, public_pair, is_compressed)` tuple or
            None if it's unknown (in which case the script will obviously not be signed).
            A standard dictionary will do nicely here.
        :param tx_in_idx:
            the index of the tx_in we are currently signing
        :param tx_out:
            the tx_out referenced by the given tx_in

        This function doesn't return anything; rather, it signs the transaction in place.
        """
        if hash_type is None:
            hash_type = self.SIGHASH_ALL
        tx_in = self.txs_in[tx_in_idx]

        is_p2h = (len(tx_out_script) == 23 and byte2int(tx_out_script) == opcodes.OP_HASH160 and
                  indexbytes(tx_out_script, -1) == opcodes.OP_EQUAL)
        if is_p2h:
            hash160 = ScriptPayToScript.from_script(tx_out_script).hash160
            p2sh_lookup = kwargs.get("p2sh_lookup")
            if p2sh_lookup is None:
                raise SolvingError("p2sh_lookup not set")
            if hash160 not in p2sh_lookup:
                raise SolvingError("hash160=%s not found in p2sh_lookup" %
                                   b2h(hash160))

            script_to_hash = p2sh_lookup[hash160]
        else:
            script_to_hash = tx_out_script

        # Leave out the signature from the hash, since a signature can't sign itself.
        # The checksig op will also drop the signatures from its hash.
        def signature_for_hash_type_f(hash_type, script):
            return self.signature_hash(script, tx_in_idx, hash_type)

        def witness_signature_for_hash_type(hash_type, script):
            return self.signature_for_hash_type_segwit(script, tx_in_idx, hash_type)
        witness_signature_for_hash_type.skip_delete = True

        signature_for_hash_type_f.witness = witness_signature_for_hash_type

        if tx_in.verify(
                tx_out_script, signature_for_hash_type_f, lock_time=self.lock_time,
                tx_version=self.version):
            return

        the_script = script_obj_from_script(tx_out_script)
        solution = the_script.solve(
            hash160_lookup=hash160_lookup, signature_type=hash_type,
            existing_script=self.txs_in[tx_in_idx].script, existing_witness=tx_in.witness,
            script_to_hash=script_to_hash, signature_for_hash_type_f=signature_for_hash_type_f, **kwargs)
        return solution

    def sign_tx_in(self, hash160_lookup, tx_in_idx, tx_out_script, hash_type=None, **kwargs):
        if hash_type is None:
            hash_type = self.SIGHASH_ALL
        r = self.solve(hash160_lookup, tx_in_idx, tx_out_script,
                       hash_type=hash_type, **kwargs)
        if isinstance(r, bytes):
            self.txs_in[tx_in_idx].script = r
        else:
            self.txs_in[tx_in_idx].script = r[0]
            self.set_witness(tx_in_idx, r[1])

    def verify_tx_in(self, tx_in_idx, tx_out_script, expected_hash_type=None):
        tx_in = self.txs_in[tx_in_idx]

        def signature_for_hash_type_f(hash_type, script):
            return self.signature_hash(script, tx_in_idx, hash_type)

        if not tx_in.verify(
                tx_out_script, signature_for_hash_type_f, expected_hash_type, tx_version=self.version):
            raise ValidationFailureError(
                "just signed script Tx %s TxIn index %d did not verify" % (
                    b2h_rev(tx_in.previous_hash), tx_in_idx))

    def total_out(self):
        return sum(tx_out.coin_value for tx_out in self.txs_out)

    def tx_outs_as_spendable(self, block_index_available=0):
        h = self.hash()
        return [
            self.Spendable.from_tx_out(tx_out, h, tx_out_index, block_index_available)
            for tx_out_index, tx_out in enumerate(self.txs_out)]

    def is_coinbase(self):
        return len(self.txs_in) == 1 and self.txs_in[0].is_coinbase()

    def __str__(self):
        return "Tx [%s]" % self.id()

    def __repr__(self):
        return "Tx [%s] (v:%d) [%s] [%s]" % (
            self.id(), self.version, ", ".join(str(t) for t in self.txs_in),
            ", ".join(str(t) for t in self.txs_out))

    def _check_tx_inout_count(self):
        if not self.txs_out:
            raise ValidationFailureError("txs_out = []")
        if not self.is_coinbase() and not self.txs_in:
            raise ValidationFailureError("txs_in = []")

    def _check_size_limit(self):
        size = len(self.as_bin())
        if size > self.MAX_TX_SIZE:
            raise ValidationFailureError("size > MAX_TX_SIZE")

    def _check_txs_out(self):
        # Check for negative or overflow output values
        nValueOut = 0
        for tx_out in self.txs_out:
            if tx_out.coin_value < 0 or tx_out.coin_value > self.MAX_MONEY:
                raise ValidationFailureError("tx_out value negative or out of range")
            nValueOut += tx_out.coin_value
            if nValueOut > self.MAX_MONEY:
                raise ValidationFailureError("tx_out total out of range")

    def _check_txs_in(self):
        # Check for duplicate inputs
        if [x for x in self.txs_in if self.txs_in.count(x) > 1]:
            raise ValidationFailureError("duplicate inputs")
        if (self.is_coinbase()):
            if not (2 <= len(self.txs_in[0].script) <= 100):
                raise ValidationFailureError("bad coinbase script size")
        else:
            refs = set()
            for tx_in in self.txs_in:
                if tx_in.previous_hash == ZERO32:
                    raise ValidationFailureError("prevout is null")
                pair = (tx_in.previous_hash, tx_in.previous_index)
                if pair in refs:
                    raise ValidationFailureError("spendable reused")
                refs.add(pair)

    def check(self):
        """
        Basic checks that don't depend on any context.
        Adapted from Bicoin Code: main.cpp
        """
        self._check_tx_inout_count()
        self._check_txs_out()
        self._check_txs_in()
        # Size limits
        self._check_size_limit()

    """
    The functions below here deal with an optional additional parameter: "unspents".
    This parameter is a list of tx_out objects that are referenced by the
    list of self.tx_in objects.
    """

    def unspents_from_db(self, tx_db, ignore_missing=False):
        unspents = []
        for tx_in in self.txs_in:
            if tx_in.is_coinbase():
                unspents.append(None)
                continue
            tx = tx_db.get(tx_in.previous_hash)
            if tx and tx.hash() == tx_in.previous_hash:
                unspents.append(tx.txs_out[tx_in.previous_index])
            elif ignore_missing:
                unspents.append(None)
            else:
                raise KeyError(
                    "can't find tx_out for %s:%d" % (b2h_rev(tx_in.previous_hash), tx_in.previous_index))
        self.unspents = unspents

    def set_unspents(self, unspents):
        if len(unspents) != len(self.txs_in):
            raise ValueError("wrong number of unspents")
        self.unspents = unspents

    def missing_unspent(self, idx):
        if self.is_coinbase():
            return True
        if len(self.unspents) <= idx:
            return True
        return self.unspents[idx] is None

    def missing_unspents(self):
        if self.is_coinbase():
            return False
        return (len(self.unspents) != len(self.txs_in) or
                any(self.missing_unspent(idx) for idx, tx_in in enumerate(self.txs_in)))

    def check_unspents(self):
        if self.missing_unspents():
            raise ValueError("wrong number of unspents. Call unspents_from_db or set_unspents.")

    def stream_unspents(self, f):
        self.check_unspents()
        for tx_out in self.unspents:
            if tx_out is None:
                tx_out = self.TxOut(0, b'')
            tx_out.stream(f)

    def parse_unspents(self, f):
        unspents = []
        for i in enumerate(self.txs_in):
            tx_out = self.TxOut.parse(f)
            if tx_out.coin_value == 0:
                tx_out = None
            unspents.append(tx_out)
        self.set_unspents(unspents)

    def is_signature_ok(self, tx_in_idx, flags=None, traceback_f=None):
        tx_in = self.txs_in[tx_in_idx]
        if tx_in.is_coinbase():
            return True
        if len(self.unspents) <= tx_in_idx:
            return False
        unspent = self.unspents[tx_in_idx]
        if unspent is None:
            return False
        tx_out_script = self.unspents[tx_in_idx].script

        def signature_for_hash_type_f(hash_type, script):
            return self.signature_hash(script, tx_in_idx, hash_type)

        def witness_signature_for_hash_type(hash_type, script):
            return self.signature_for_hash_type_segwit(script, tx_in_idx, hash_type)
        witness_signature_for_hash_type.skip_delete = True

        signature_for_hash_type_f.witness = witness_signature_for_hash_type

        return tx_in.verify(
            tx_out_script, signature_for_hash_type_f, lock_time=self.lock_time,
            flags=flags, traceback_f=traceback_f, tx_version=self.version)

    def sign(self, hash160_lookup, hash_type=None, **kwargs):
        """
        Sign a standard transaction.
        hash160_lookup:
            A dictionary (or another object with .get) where keys are hash160 and
            values are tuples (secret exponent, public_pair, is_compressed) or None
            (in which case the script will obviously not be signed).
        """
        if hash_type is None:
            hash_type = self.SIGHASH_ALL
        self.check_unspents()
        for idx, tx_in in enumerate(self.txs_in):
            if self.is_signature_ok(idx) or tx_in.is_coinbase():
                continue
            try:
                if self.unspents[idx]:
                    self.sign_tx_in(
                        hash160_lookup, idx, self.unspents[idx].script, hash_type=hash_type, **kwargs)
            except SolvingError:
                pass

        return self

    def bad_signature_count(self, flags=None):
        count = 0
        for idx, tx_in in enumerate(self.txs_in):
            if not self.is_signature_ok(idx, flags=flags):
                count += 1
        return count

    def total_in(self):
        if self.is_coinbase():
            return self.txs_out[0].coin_value
        self.check_unspents()
        return sum(tx_out.coin_value for tx_out in self.unspents)

    def fee(self):
        return self.total_in() - self.total_out()

    def validate_unspents(self, tx_db):
        """
        Spendable objects returned from blockchain.info or
        similar services contain coin_value information that must be trusted
        on faith. Mistaken coin_value data can result in coins being wasted
        to fees.

        This function solves this problem by iterating over the incoming
        transactions, fetching them from the tx_db in full, and verifying
        that the coin_values are as expected.

        Returns the fee for this transaction. If any of the spendables set by
        tx.set_unspents do not match the authenticated transactions, a
        ValidationFailureError is raised.
        """
        tx_hashes = set((tx_in.previous_hash for tx_in in self.txs_in))

        # build a local copy of the DB
        tx_lookup = {}
        for h in tx_hashes:
            if h == ZERO32:
                continue
            the_tx = tx_db.get(h)
            if the_tx is None:
                raise KeyError("hash id %s not in tx_db" % b2h_rev(h))
            if the_tx.hash() != h:
                raise KeyError("attempt to load Tx %s yielded a Tx with id %s" % (h2b_rev(h), the_tx.id()))
            tx_lookup[h] = the_tx

        for idx, tx_in in enumerate(self.txs_in):
            if tx_in.previous_hash == ZERO32:
                continue
            txs_out = tx_lookup[tx_in.previous_hash].txs_out
            if tx_in.previous_index > len(txs_out):
                raise BadSpendableError("tx_out index %d is too big for Tx %s" %
                                        (tx_in.previous_index, b2h_rev(tx_in.previous_hash)))
            tx_out1 = txs_out[tx_in.previous_index]
            tx_out2 = self.unspents[idx]
            if tx_out1.coin_value != tx_out2.coin_value:
                raise BadSpendableError(
                    "unspents[%d] coin value mismatch (%d vs %d)" % (
                        idx, tx_out1.coin_value, tx_out2.coin_value))
            if tx_out1.script != tx_out2.script:
                raise BadSpendableError("unspents[%d] script mismatch!" % idx)

        return self.fee()
=======
from pycoin.coins.bitcoin.Tx import Tx, TxIn, TxOut, Spendable
>>>>>>> 4c93fb31
<|MERGE_RESOLUTION|>--- conflicted
+++ resolved
@@ -1,771 +1 @@
-<<<<<<< HEAD
-"""
-Parse, stream, create, sign and verify Bitcoin transactions as Tx structures.
-
-
-The MIT License (MIT)
-
-Copyright (c) 2013 by Richard Kiss
-
-Permission is hereby granted, free of charge, to any person obtaining a copy
-of this software and associated documentation files (the "Software"), to deal
-in the Software without restriction, including without limitation the rights
-to use, copy, modify, merge, publish, distribute, sublicense, and/or sell
-copies of the Software, and to permit persons to whom the Software is
-furnished to do so, subject to the following conditions:
-
-The above copyright notice and this permission notice shall be included in
-all copies or substantial portions of the Software.
-
-THE SOFTWARE IS PROVIDED "AS IS", WITHOUT WARRANTY OF ANY KIND, EXPRESS OR
-IMPLIED, INCLUDING BUT NOT LIMITED TO THE WARRANTIES OF MERCHANTABILITY,
-FITNESS FOR A PARTICULAR PURPOSE AND NONINFRINGEMENT. IN NO EVENT SHALL THE
-AUTHORS OR COPYRIGHT HOLDERS BE LIABLE FOR ANY CLAIM, DAMAGES OR OTHER
-LIABILITY, WHETHER IN AN ACTION OF CONTRACT, TORT OR OTHERWISE, ARISING FROM,
-OUT OF OR IN CONNECTION WITH THE SOFTWARE OR THE USE OR OTHER DEALINGS IN
-THE SOFTWARE.
-"""
-
-import functools
-import io
-import warnings
-
-from ..convention import SATOSHI_PER_COIN
-from ..encoding import double_sha256, from_bytes_32
-from ..serialize import b2h, b2h_rev, h2b, h2b_rev
-from ..serialize.bitcoin_streamer import (
-    parse_struct, parse_bc_int, parse_bc_string,
-    stream_struct, stream_bc_string
-)
-from ..intbytes import byte2int, indexbytes, int2byte
-
-from .exceptions import BadSpendableError, ValidationFailureError
-from .TxIn import TxIn
-from .TxOut import TxOut
-from .Spendable import Spendable
-
-from .exceptions import SolvingError
-from .pay_to import script_obj_from_script, ScriptPayToScript
-from .script import opcodes
-from .script import tools
-
-
-MAX_MONEY = 21000000 * SATOSHI_PER_COIN
-MAX_BLOCK_SIZE = 1000000
-
-SIGHASH_ALL = 1
-SIGHASH_NONE = 2
-SIGHASH_SINGLE = 3
-SIGHASH_ANYONECANPAY = 0x80
-
-ZERO32 = b'\0' * 32
-
-
-def deprecated(func):
-    """This is a decorator which can be used to mark functions
-    as deprecated. It will result in a warning being emitted
-    when the function is used."""
-
-    @functools.wraps(func)
-    def new_func(*args, **kwargs):
-        warnings.simplefilter('always', DeprecationWarning)
-        warnings.warn("Call to deprecated function {}.".format(func.__name__), category=DeprecationWarning, stacklevel=2)
-        warnings.simplefilter('default', DeprecationWarning)
-        return func(*args, **kwargs)
-
-    return new_func
-
-
-class Tx(object):
-    """A Tx is the data structure that spends coins from a source to a destination."""
-
-    TxIn = TxIn
-    TxOut = TxOut
-    Spendable = Spendable
-
-    MAX_MONEY = MAX_MONEY
-    MAX_TX_SIZE = MAX_BLOCK_SIZE
-
-    SIGHASH_ALL = SIGHASH_ALL
-    SIGHASH_NONE = SIGHASH_NONE
-    SIGHASH_SINGLE = SIGHASH_SINGLE
-    SIGHASH_ANYONECANPAY = SIGHASH_ANYONECANPAY
-
-    ALLOW_SEGWIT = True
-
-    @classmethod
-    def coinbase_tx(cls, public_key_sec, coin_value, coinbase_bytes=b'', version=1, lock_time=0):
-        """
-        Create the special "first in block" transaction that includes the mining fees.
-        """
-        tx_in = cls.TxIn.coinbase_tx_in(script=coinbase_bytes)
-        COINBASE_SCRIPT_OUT = "%s OP_CHECKSIG"
-        script_text = COINBASE_SCRIPT_OUT % b2h(public_key_sec)
-        script_bin = tools.compile(script_text)
-        tx_out = cls.TxOut(coin_value, script_bin)
-        return cls(version, [tx_in], [tx_out], lock_time)
-
-    @classmethod
-    def parse(class_, f, allow_segwit=None):
-        """Parse a Bitcoin transaction Tx.
-
-        :param f: a file-like object that contains a binary streamed transaction
-        :param allow_segwit: (optional) set to True to allow parsing of segwit transactions.
-            The default value is defined by the class variable ALLOW_SEGWIT
-        """
-        if allow_segwit is None:
-            allow_segwit = class_.ALLOW_SEGWIT
-        txs_in = []
-        txs_out = []
-        version, = parse_struct("L", f)
-        v1 = ord(f.read(1))
-        is_segwit = allow_segwit and (v1 == 0)
-        v2 = None
-        if is_segwit:
-            flag = f.read(1)
-            if flag == b'\0':
-                raise ValueError("bad flag in segwit")
-            if flag == b'\1':
-                v1 = None
-            else:
-                is_segwit = False
-                v2 = ord(flag)
-        count = parse_bc_int(f, v=v1)
-        txs_in = []
-        for i in range(count):
-            txs_in.append(class_.TxIn.parse(f))
-        count = parse_bc_int(f, v=v2)
-        txs_out = []
-        for i in range(count):
-            txs_out.append(class_.TxOut.parse(f))
-
-        if is_segwit:
-            for tx_in in txs_in:
-                stack = []
-                count = parse_bc_int(f)
-                for i in range(count):
-                    stack.append(parse_bc_string(f))
-                tx_in.witness = stack
-        lock_time, = parse_struct("L", f)
-        return class_(version, txs_in, txs_out, lock_time)
-
-    @classmethod
-    def from_bin(cls, blob):
-        """Return the Tx for the given binary blob.
-
-        :param blob: a binary blob containing a transaction streamed in standard
-            form. The blob may also include the unspents (a nonstandard extension,
-            optionally written by :func:`Tx.stream <stream>`), and they will also be parsed.
-        :return: :class:`Tx`
-
-        If parsing fails, an exception is raised.
-        """
-        f = io.BytesIO(blob)
-        tx = cls.parse(f)
-        try:
-            tx.parse_unspents(f)
-        except Exception:
-            # parsing unspents failed
-            tx.unspents = []
-        return tx
-
-    @classmethod
-    def from_hex(cls, hex_string):
-        """Return the Tx for the given hex string.
-
-        :param hex_string: a hex string containing a transaction streamed in standard
-            form. The blob may also include the unspents (a nonstandard extension,
-            optionally written by :func:`Tx.stream <stream>`), and they will also be parsed.
-        :return: :class:`Tx`
-
-        If parsing fails, an exception is raised.
-        """
-        return cls.from_bin(h2b(hex_string))
-
-    @classmethod
-    def tx_from_hex(cls, hex_string):
-        warnings.simplefilter('always', DeprecationWarning)
-        warnings.warn("Call to deprecated function tx_from_hex, use from_hex instead",
-                      category=DeprecationWarning, stacklevel=2)
-        warnings.simplefilter('default', DeprecationWarning)
-        return cls.from_hex(hex_string)
-
-    def __init__(self, version, txs_in, txs_out, lock_time=0, unspents=None):
-        """Tx constructor.
-
-        :param version: version number of the Tx, usually 1
-        :param txs_in: a list of :class:`Tx.TxIn <TxIn>` instances, which
-            act as inputs to the transaction
-        :param txs_out: a list of :class:`Tx.TxOut <TxOut>` instances, which
-            act as outputs to the transaction
-        :param lock_time: (optional) the lock time for the transaction, usually 0
-        :param unspents: (optional) a list of :class:`Tx.Spendable <Spendable>` instances,
-            which correspond to the entries referred to by txs_in
-        :return: :class:`Tx`
-        """
-        self.version = version
-        self.txs_in = txs_in
-        self.txs_out = txs_out
-        self.lock_time = lock_time
-        self.unspents = unspents or []
-        for tx_in in self.txs_in:
-            assert type(tx_in) == self.TxIn
-        for tx_out in self.txs_out:
-            assert type(tx_out) == self.TxOut
-
-    def stream(self, f, blank_solutions=False, include_unspents=False, include_witness_data=True):
-        """Stream a Bitcoin transaction Tx to the file-like object f.
-
-        :param f: writable file-like object to stream binary data of transaction
-        :param blank_solutions: (optional) clear out the solutions scripts, effectively "unsigning" the
-            transaction before writing it. Defaults to False
-        :param include_unspents: (optional) stread out the Spendable objects after streaming the transaction.
-            This is a pycoin-specific extension. Defaults to False.
-        :param include_witness_data: (optional) stream segwit transactions including the witness data if the
-            transaction has any witness data. Defaults to True.
-        """
-        include_witnesses = include_witness_data and self.has_witness_data()
-        stream_struct("L", f, self.version)
-        if include_witnesses:
-            f.write(b'\0\1')
-        stream_struct("I", f, len(self.txs_in))
-        for t in self.txs_in:
-            t.stream(f, blank_solutions=blank_solutions)
-        stream_struct("I", f, len(self.txs_out))
-        for t in self.txs_out:
-            t.stream(f)
-        if include_witnesses:
-            for tx_in in self.txs_in:
-                witness = tx_in.witness
-                stream_struct("I", f, len(witness))
-                for w in witness:
-                    stream_bc_string(f, w)
-        stream_struct("L", f, self.lock_time)
-        if include_unspents and not self.missing_unspents():
-            self.stream_unspents(f)
-
-    def as_bin(self, include_unspents=False, include_witness_data=True):
-        """Returns a binary blob containing the streamed transaction.
-
-        For information about the parameters, see :func:`Tx.stream <stream>`
-
-        :return: binary blob that would parse to the given transaction
-        """
-        f = io.BytesIO()
-        self.stream(f, include_unspents=include_unspents, include_witness_data=include_witness_data)
-        return f.getvalue()
-
-    def as_hex(self, include_unspents=False, include_witness_data=True):
-        """Returns a text string containing the streamed transaction encoded as hex.
-
-        For information about the parameters, see :func:`Tx.stream <stream>`
-
-        :return: hex string that would parse to the given transaction
-        """
-        return b2h(self.as_bin(
-            include_unspents=include_unspents, include_witness_data=include_witness_data))
-
-    def set_witness(self, tx_idx_in, witness):
-        """Set the witness data for a given :class:`TxIn`.
-
-        :param tx_idx_in: an integer index corresponding to the txs_in puzzle script entry that this is a witness to
-        :param witness: a list of binary blobs that witness the solution to the given puzzle script
-        """
-        self.txs_in[tx_idx_in].witness = tuple(witness)
-
-    def has_witness_data(self):
-        """Return a boolean indicating if the transaction has any segwit data.
-        """
-        return any(len(tx_in.witness) > 0 for tx_in in self.txs_in)
-
-    def hash(self, hash_type=None):
-        """Return the binary hash for this :class:`Tx` object.
-
-        :param hash_type: (optional) if set, generates a hash specific to a particular type of signature.
-
-        :return: 32 byte long binary blob corresponding to the hash
-        """
-        s = io.BytesIO()
-        self.stream(s, include_witness_data=False)
-        if hash_type is not None:
-            stream_struct("L", s, hash_type)
-        return double_sha256(s.getvalue())
-
-    def w_hash(self):
-        """Return the segwit-specific binary hash for this :class:`Tx` object.
-
-        :return: 32 byte long binary blob corresponding to the hash
-        """
-        return double_sha256(self.as_bin())
-
-    def w_id(self):
-        """Return the segwit-specific binary hash for this :class:`Tx` object as a hex string.
-        Note that this is a ``reversed`` version of :func:`Tx.w_hash <w_hash>`.
-
-        :return: 64 character long hex string corresponding to the hash
-        """
-        return b2h_rev(self.w_hash())
-
-    def blanked_hash(self):
-        """
-        Return the hash for this Tx object with solution scripts blanked.
-        This hash is useful for determining if two Txs might be equivalent modulo
-        malleability. (That is, even if tx1 is morphed into tx2 using the malleability
-        weakness, they will still have the same blanked hash.)
-
-        :return: 32 byte long binary blob corresponding to the blanked hash
-        """
-        s = io.BytesIO()
-        self.stream(s, blank_solutions=True)
-        return double_sha256(s.getvalue())
-
-    def id(self):
-        """Return the human-readable 64 character hex hash for this Tx object."""
-        return b2h_rev(self.hash())
-
-    def _tx_in_for_idx(self, idx, tx_in, tx_out_script, unsigned_txs_out_idx):
-        if idx == unsigned_txs_out_idx:
-            return self.TxIn(tx_in.previous_hash, tx_in.previous_index, tx_out_script, tx_in.sequence)
-        return self.TxIn(tx_in.previous_hash, tx_in.previous_index, b'', tx_in.sequence)
-
-    def signature_hash(self, tx_out_script, unsigned_txs_out_idx, hash_type):
-        """
-        Return the canonical hash for a transaction. We need to
-        remove references to the signature, since it's a signature
-        of the hash before the signature is applied.
-
-        :param tx_out_script: the script the coins for unsigned_txs_out_idx are coming from
-        :param unsigned_txs_out_idx: where to put the tx_out_script
-        :param hash_type: one of SIGHASH_NONE, SIGHASH_SINGLE, SIGHASH_ALL,
-            optionally bitwise or'ed with SIGHASH_ANYONECANPAY
-        """
-
-        # In case concatenating two scripts ends up with two codeseparators,
-        # or an extra one at the end, this prevents all those possible incompatibilities.
-        tx_out_script = tools.delete_subscript(tx_out_script, int2byte(opcodes.OP_CODESEPARATOR))
-
-        # blank out other inputs' signatures
-        txs_in = [self._tx_in_for_idx(i, tx_in, tx_out_script, unsigned_txs_out_idx)
-                  for i, tx_in in enumerate(self.txs_in)]
-        txs_out = self.txs_out
-
-        # Blank out some of the outputs
-        if (hash_type & 0x1f) == self.SIGHASH_NONE:
-            # Wildcard payee
-            txs_out = []
-
-            # Let the others update at will
-            for i in range(len(txs_in)):
-                if i != unsigned_txs_out_idx:
-                    txs_in[i].sequence = 0
-
-        elif (hash_type & 0x1f) == self.SIGHASH_SINGLE:
-            # This preserves the ability to validate existing legacy
-            # transactions which followed a buggy path in Satoshi's
-            # original code; note that higher level functions for signing
-            # new transactions (e.g., is_signature_ok and sign_tx_in)
-            # check to make sure we never get here (or at least they
-            # should)
-            if unsigned_txs_out_idx >= len(txs_out):
-                # This should probably be moved to a constant, but the
-                # likelihood of ever getting here is already really small
-                # and getting smaller
-                return (1 << 248)
-
-            # Only lock in the txout payee at same index as txin; delete
-            # any outputs after this one and set all outputs before this
-            # one to "null" (where "null" means an empty script and a
-            # value of -1)
-            txs_out = [self.TxOut(0xffffffffffffffff, b'')] * unsigned_txs_out_idx
-            txs_out.append(self.txs_out[unsigned_txs_out_idx])
-
-            # Let the others update at will
-            for i in range(len(self.txs_in)):
-                if i != unsigned_txs_out_idx:
-                    txs_in[i].sequence = 0
-
-        # Blank out other inputs completely, not recommended for open transactions
-        if hash_type & self.SIGHASH_ANYONECANPAY:
-            txs_in = [txs_in[unsigned_txs_out_idx]]
-
-        tmp_tx = self.__class__(self.version, txs_in, txs_out, self.lock_time)
-        return from_bytes_32(tmp_tx.hash(hash_type=hash_type))
-
-    def hash_prevouts(self, hash_type):
-        if hash_type & SIGHASH_ANYONECANPAY:
-            return ZERO32
-        f = io.BytesIO()
-        for tx_in in self.txs_in:
-            f.write(tx_in.previous_hash)
-            stream_struct("L", f, tx_in.previous_index)
-        return double_sha256(f.getvalue())
-
-    def hash_sequence(self, hash_type):
-        if (
-                (hash_type & SIGHASH_ANYONECANPAY) or
-                ((hash_type & 0x1f) == SIGHASH_SINGLE) or
-                ((hash_type & 0x1f) == SIGHASH_NONE)
-        ):
-            return ZERO32
-
-        f = io.BytesIO()
-        for tx_in in self.txs_in:
-            stream_struct("L", f, tx_in.sequence)
-        return double_sha256(f.getvalue())
-
-    def hash_outputs(self, hash_type, tx_in_idx):
-        txs_out = self.txs_out
-        if hash_type & 0x1f == SIGHASH_SINGLE:
-            if tx_in_idx >= len(txs_out):
-                return ZERO32
-            txs_out = txs_out[tx_in_idx:tx_in_idx+1]
-        elif hash_type & 0x1f == SIGHASH_NONE:
-            return ZERO32
-        f = io.BytesIO()
-        for tx_out in txs_out:
-            stream_struct("Q", f, tx_out.coin_value)
-            tools.write_push_data([tx_out.script], f)
-        return double_sha256(f.getvalue())
-
-    def segwit_signature_preimage(self, script, tx_in_idx, hash_type):
-        f = io.BytesIO()
-        stream_struct("L", f, self.version)
-        # calculate hash prevouts
-        f.write(self.hash_prevouts(hash_type))
-        f.write(self.hash_sequence(hash_type))
-        tx_in = self.txs_in[tx_in_idx]
-        f.write(tx_in.previous_hash)
-        stream_struct("L", f, tx_in.previous_index)
-        tx_out = self.unspents[tx_in_idx]
-        stream_bc_string(f, script)
-        stream_struct("Q", f, tx_out.coin_value)
-        stream_struct("L", f, tx_in.sequence)
-        f.write(self.hash_outputs(hash_type, tx_in_idx))
-        stream_struct("L", f, self.lock_time)
-        stream_struct("L", f, hash_type)
-        return f.getvalue()
-
-    def signature_for_hash_type_segwit(self, script, tx_in_idx, hash_type):
-        return from_bytes_32(double_sha256(self.segwit_signature_preimage(script, tx_in_idx, hash_type)))
-
-    def solve(self, hash160_lookup, tx_in_idx, tx_out_script, hash_type=None, **kwargs):
-        """Sign a transaction.
-
-        :param hash160_lookup:
-            An object with a get method that accepts a hash160 and returns the
-            corresponding `(secret exponent, public_pair, is_compressed)` tuple or
-            None if it's unknown (in which case the script will obviously not be signed).
-            A standard dictionary will do nicely here.
-        :param tx_in_idx:
-            the index of the tx_in we are currently signing
-        :param tx_out:
-            the tx_out referenced by the given tx_in
-
-        This function doesn't return anything; rather, it signs the transaction in place.
-        """
-        if hash_type is None:
-            hash_type = self.SIGHASH_ALL
-        tx_in = self.txs_in[tx_in_idx]
-
-        is_p2h = (len(tx_out_script) == 23 and byte2int(tx_out_script) == opcodes.OP_HASH160 and
-                  indexbytes(tx_out_script, -1) == opcodes.OP_EQUAL)
-        if is_p2h:
-            hash160 = ScriptPayToScript.from_script(tx_out_script).hash160
-            p2sh_lookup = kwargs.get("p2sh_lookup")
-            if p2sh_lookup is None:
-                raise SolvingError("p2sh_lookup not set")
-            if hash160 not in p2sh_lookup:
-                raise SolvingError("hash160=%s not found in p2sh_lookup" %
-                                   b2h(hash160))
-
-            script_to_hash = p2sh_lookup[hash160]
-        else:
-            script_to_hash = tx_out_script
-
-        # Leave out the signature from the hash, since a signature can't sign itself.
-        # The checksig op will also drop the signatures from its hash.
-        def signature_for_hash_type_f(hash_type, script):
-            return self.signature_hash(script, tx_in_idx, hash_type)
-
-        def witness_signature_for_hash_type(hash_type, script):
-            return self.signature_for_hash_type_segwit(script, tx_in_idx, hash_type)
-        witness_signature_for_hash_type.skip_delete = True
-
-        signature_for_hash_type_f.witness = witness_signature_for_hash_type
-
-        if tx_in.verify(
-                tx_out_script, signature_for_hash_type_f, lock_time=self.lock_time,
-                tx_version=self.version):
-            return
-
-        the_script = script_obj_from_script(tx_out_script)
-        solution = the_script.solve(
-            hash160_lookup=hash160_lookup, signature_type=hash_type,
-            existing_script=self.txs_in[tx_in_idx].script, existing_witness=tx_in.witness,
-            script_to_hash=script_to_hash, signature_for_hash_type_f=signature_for_hash_type_f, **kwargs)
-        return solution
-
-    def sign_tx_in(self, hash160_lookup, tx_in_idx, tx_out_script, hash_type=None, **kwargs):
-        if hash_type is None:
-            hash_type = self.SIGHASH_ALL
-        r = self.solve(hash160_lookup, tx_in_idx, tx_out_script,
-                       hash_type=hash_type, **kwargs)
-        if isinstance(r, bytes):
-            self.txs_in[tx_in_idx].script = r
-        else:
-            self.txs_in[tx_in_idx].script = r[0]
-            self.set_witness(tx_in_idx, r[1])
-
-    def verify_tx_in(self, tx_in_idx, tx_out_script, expected_hash_type=None):
-        tx_in = self.txs_in[tx_in_idx]
-
-        def signature_for_hash_type_f(hash_type, script):
-            return self.signature_hash(script, tx_in_idx, hash_type)
-
-        if not tx_in.verify(
-                tx_out_script, signature_for_hash_type_f, expected_hash_type, tx_version=self.version):
-            raise ValidationFailureError(
-                "just signed script Tx %s TxIn index %d did not verify" % (
-                    b2h_rev(tx_in.previous_hash), tx_in_idx))
-
-    def total_out(self):
-        return sum(tx_out.coin_value for tx_out in self.txs_out)
-
-    def tx_outs_as_spendable(self, block_index_available=0):
-        h = self.hash()
-        return [
-            self.Spendable.from_tx_out(tx_out, h, tx_out_index, block_index_available)
-            for tx_out_index, tx_out in enumerate(self.txs_out)]
-
-    def is_coinbase(self):
-        return len(self.txs_in) == 1 and self.txs_in[0].is_coinbase()
-
-    def __str__(self):
-        return "Tx [%s]" % self.id()
-
-    def __repr__(self):
-        return "Tx [%s] (v:%d) [%s] [%s]" % (
-            self.id(), self.version, ", ".join(str(t) for t in self.txs_in),
-            ", ".join(str(t) for t in self.txs_out))
-
-    def _check_tx_inout_count(self):
-        if not self.txs_out:
-            raise ValidationFailureError("txs_out = []")
-        if not self.is_coinbase() and not self.txs_in:
-            raise ValidationFailureError("txs_in = []")
-
-    def _check_size_limit(self):
-        size = len(self.as_bin())
-        if size > self.MAX_TX_SIZE:
-            raise ValidationFailureError("size > MAX_TX_SIZE")
-
-    def _check_txs_out(self):
-        # Check for negative or overflow output values
-        nValueOut = 0
-        for tx_out in self.txs_out:
-            if tx_out.coin_value < 0 or tx_out.coin_value > self.MAX_MONEY:
-                raise ValidationFailureError("tx_out value negative or out of range")
-            nValueOut += tx_out.coin_value
-            if nValueOut > self.MAX_MONEY:
-                raise ValidationFailureError("tx_out total out of range")
-
-    def _check_txs_in(self):
-        # Check for duplicate inputs
-        if [x for x in self.txs_in if self.txs_in.count(x) > 1]:
-            raise ValidationFailureError("duplicate inputs")
-        if (self.is_coinbase()):
-            if not (2 <= len(self.txs_in[0].script) <= 100):
-                raise ValidationFailureError("bad coinbase script size")
-        else:
-            refs = set()
-            for tx_in in self.txs_in:
-                if tx_in.previous_hash == ZERO32:
-                    raise ValidationFailureError("prevout is null")
-                pair = (tx_in.previous_hash, tx_in.previous_index)
-                if pair in refs:
-                    raise ValidationFailureError("spendable reused")
-                refs.add(pair)
-
-    def check(self):
-        """
-        Basic checks that don't depend on any context.
-        Adapted from Bicoin Code: main.cpp
-        """
-        self._check_tx_inout_count()
-        self._check_txs_out()
-        self._check_txs_in()
-        # Size limits
-        self._check_size_limit()
-
-    """
-    The functions below here deal with an optional additional parameter: "unspents".
-    This parameter is a list of tx_out objects that are referenced by the
-    list of self.tx_in objects.
-    """
-
-    def unspents_from_db(self, tx_db, ignore_missing=False):
-        unspents = []
-        for tx_in in self.txs_in:
-            if tx_in.is_coinbase():
-                unspents.append(None)
-                continue
-            tx = tx_db.get(tx_in.previous_hash)
-            if tx and tx.hash() == tx_in.previous_hash:
-                unspents.append(tx.txs_out[tx_in.previous_index])
-            elif ignore_missing:
-                unspents.append(None)
-            else:
-                raise KeyError(
-                    "can't find tx_out for %s:%d" % (b2h_rev(tx_in.previous_hash), tx_in.previous_index))
-        self.unspents = unspents
-
-    def set_unspents(self, unspents):
-        if len(unspents) != len(self.txs_in):
-            raise ValueError("wrong number of unspents")
-        self.unspents = unspents
-
-    def missing_unspent(self, idx):
-        if self.is_coinbase():
-            return True
-        if len(self.unspents) <= idx:
-            return True
-        return self.unspents[idx] is None
-
-    def missing_unspents(self):
-        if self.is_coinbase():
-            return False
-        return (len(self.unspents) != len(self.txs_in) or
-                any(self.missing_unspent(idx) for idx, tx_in in enumerate(self.txs_in)))
-
-    def check_unspents(self):
-        if self.missing_unspents():
-            raise ValueError("wrong number of unspents. Call unspents_from_db or set_unspents.")
-
-    def stream_unspents(self, f):
-        self.check_unspents()
-        for tx_out in self.unspents:
-            if tx_out is None:
-                tx_out = self.TxOut(0, b'')
-            tx_out.stream(f)
-
-    def parse_unspents(self, f):
-        unspents = []
-        for i in enumerate(self.txs_in):
-            tx_out = self.TxOut.parse(f)
-            if tx_out.coin_value == 0:
-                tx_out = None
-            unspents.append(tx_out)
-        self.set_unspents(unspents)
-
-    def is_signature_ok(self, tx_in_idx, flags=None, traceback_f=None):
-        tx_in = self.txs_in[tx_in_idx]
-        if tx_in.is_coinbase():
-            return True
-        if len(self.unspents) <= tx_in_idx:
-            return False
-        unspent = self.unspents[tx_in_idx]
-        if unspent is None:
-            return False
-        tx_out_script = self.unspents[tx_in_idx].script
-
-        def signature_for_hash_type_f(hash_type, script):
-            return self.signature_hash(script, tx_in_idx, hash_type)
-
-        def witness_signature_for_hash_type(hash_type, script):
-            return self.signature_for_hash_type_segwit(script, tx_in_idx, hash_type)
-        witness_signature_for_hash_type.skip_delete = True
-
-        signature_for_hash_type_f.witness = witness_signature_for_hash_type
-
-        return tx_in.verify(
-            tx_out_script, signature_for_hash_type_f, lock_time=self.lock_time,
-            flags=flags, traceback_f=traceback_f, tx_version=self.version)
-
-    def sign(self, hash160_lookup, hash_type=None, **kwargs):
-        """
-        Sign a standard transaction.
-        hash160_lookup:
-            A dictionary (or another object with .get) where keys are hash160 and
-            values are tuples (secret exponent, public_pair, is_compressed) or None
-            (in which case the script will obviously not be signed).
-        """
-        if hash_type is None:
-            hash_type = self.SIGHASH_ALL
-        self.check_unspents()
-        for idx, tx_in in enumerate(self.txs_in):
-            if self.is_signature_ok(idx) or tx_in.is_coinbase():
-                continue
-            try:
-                if self.unspents[idx]:
-                    self.sign_tx_in(
-                        hash160_lookup, idx, self.unspents[idx].script, hash_type=hash_type, **kwargs)
-            except SolvingError:
-                pass
-
-        return self
-
-    def bad_signature_count(self, flags=None):
-        count = 0
-        for idx, tx_in in enumerate(self.txs_in):
-            if not self.is_signature_ok(idx, flags=flags):
-                count += 1
-        return count
-
-    def total_in(self):
-        if self.is_coinbase():
-            return self.txs_out[0].coin_value
-        self.check_unspents()
-        return sum(tx_out.coin_value for tx_out in self.unspents)
-
-    def fee(self):
-        return self.total_in() - self.total_out()
-
-    def validate_unspents(self, tx_db):
-        """
-        Spendable objects returned from blockchain.info or
-        similar services contain coin_value information that must be trusted
-        on faith. Mistaken coin_value data can result in coins being wasted
-        to fees.
-
-        This function solves this problem by iterating over the incoming
-        transactions, fetching them from the tx_db in full, and verifying
-        that the coin_values are as expected.
-
-        Returns the fee for this transaction. If any of the spendables set by
-        tx.set_unspents do not match the authenticated transactions, a
-        ValidationFailureError is raised.
-        """
-        tx_hashes = set((tx_in.previous_hash for tx_in in self.txs_in))
-
-        # build a local copy of the DB
-        tx_lookup = {}
-        for h in tx_hashes:
-            if h == ZERO32:
-                continue
-            the_tx = tx_db.get(h)
-            if the_tx is None:
-                raise KeyError("hash id %s not in tx_db" % b2h_rev(h))
-            if the_tx.hash() != h:
-                raise KeyError("attempt to load Tx %s yielded a Tx with id %s" % (h2b_rev(h), the_tx.id()))
-            tx_lookup[h] = the_tx
-
-        for idx, tx_in in enumerate(self.txs_in):
-            if tx_in.previous_hash == ZERO32:
-                continue
-            txs_out = tx_lookup[tx_in.previous_hash].txs_out
-            if tx_in.previous_index > len(txs_out):
-                raise BadSpendableError("tx_out index %d is too big for Tx %s" %
-                                        (tx_in.previous_index, b2h_rev(tx_in.previous_hash)))
-            tx_out1 = txs_out[tx_in.previous_index]
-            tx_out2 = self.unspents[idx]
-            if tx_out1.coin_value != tx_out2.coin_value:
-                raise BadSpendableError(
-                    "unspents[%d] coin value mismatch (%d vs %d)" % (
-                        idx, tx_out1.coin_value, tx_out2.coin_value))
-            if tx_out1.script != tx_out2.script:
-                raise BadSpendableError("unspents[%d] script mismatch!" % idx)
-
-        return self.fee()
-=======
-from pycoin.coins.bitcoin.Tx import Tx, TxIn, TxOut, Spendable
->>>>>>> 4c93fb31
+from pycoin.coins.bitcoin.Tx import Tx, TxIn, TxOut, Spendable