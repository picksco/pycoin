"""
Parse, stream, create, sign and verify Bitcoin transactions as Tx structures.


The MIT License (MIT)

Copyright (c) 2013 by Richard Kiss

Permission is hereby granted, free of charge, to any person obtaining a copy
of this software and associated documentation files (the "Software"), to deal
in the Software without restriction, including without limitation the rights
to use, copy, modify, merge, publish, distribute, sublicense, and/or sell
copies of the Software, and to permit persons to whom the Software is
furnished to do so, subject to the following conditions:

The above copyright notice and this permission notice shall be included in
all copies or substantial portions of the Software.

THE SOFTWARE IS PROVIDED "AS IS", WITHOUT WARRANTY OF ANY KIND, EXPRESS OR
IMPLIED, INCLUDING BUT NOT LIMITED TO THE WARRANTIES OF MERCHANTABILITY,
FITNESS FOR A PARTICULAR PURPOSE AND NONINFRINGEMENT. IN NO EVENT SHALL THE
AUTHORS OR COPYRIGHT HOLDERS BE LIABLE FOR ANY CLAIM, DAMAGES OR OTHER
LIABILITY, WHETHER IN AN ACTION OF CONTRACT, TORT OR OTHERWISE, ARISING FROM,
OUT OF OR IN CONNECTION WITH THE SOFTWARE OR THE USE OR OTHER DEALINGS IN
THE SOFTWARE.
"""

import io
import warnings

from ..convention import SATOSHI_PER_COIN
from ..encoding import double_sha256, from_bytes_32
from ..serialize import b2h, b2h_rev, h2b, h2b_rev
from ..serialize.bitcoin_streamer import (
    parse_struct, parse_bc_int, parse_bc_string,
    stream_struct, stream_bc_string
)
from ..intbytes import byte2int, indexbytes, int2byte

from .exceptions import BadSpendableError, ValidationFailureError
from .TxIn import TxIn
from .TxOut import TxOut
from .Spendable import Spendable

from .exceptions import SolvingError
from .pay_to import script_obj_from_script, ScriptPayToScript
from .script import opcodes
from .script.SolutionChecker import SolutionChecker, TxContext
from .script.VM import ScriptTools


MAX_MONEY = 21000000 * SATOSHI_PER_COIN
MAX_BLOCK_SIZE = 1000000

SIGHASH_ALL = 1
SIGHASH_NONE = 2
SIGHASH_SINGLE = 3
SIGHASH_ANYONECANPAY = 0x80

ZERO32 = b'\0' * 32


class Tx(object):
    TxIn = TxIn
    TxOut = TxOut
    Spendable = Spendable
    SolutionChecker = SolutionChecker

    MAX_MONEY = MAX_MONEY
    MAX_TX_SIZE = MAX_BLOCK_SIZE

    SIGHASH_ALL = SIGHASH_ALL
    SIGHASH_NONE = SIGHASH_NONE
    SIGHASH_SINGLE = SIGHASH_SINGLE
    SIGHASH_ANYONECANPAY = SIGHASH_ANYONECANPAY

    ALLOW_SEGWIT = True

    @classmethod
    def coinbase_tx(cls, public_key_sec, coin_value, coinbase_bytes=b'', version=1, lock_time=0):
        """
        Create the special "first in block" transaction that includes the mining fees.
        """
        tx_in = cls.TxIn.coinbase_tx_in(script=coinbase_bytes)
        COINBASE_SCRIPT_OUT = "%s OP_CHECKSIG"
        script_text = COINBASE_SCRIPT_OUT % b2h(public_key_sec)
        script_bin = ScriptTools.compile(script_text)
        tx_out = cls.TxOut(coin_value, script_bin)
        return cls(version, [tx_in], [tx_out], lock_time)

    @classmethod
    def parse(class_, f, allow_segwit=None):
        """Parse a Bitcoin transaction Tx from the file-like object f."""
        if allow_segwit is None:
            allow_segwit = class_.ALLOW_SEGWIT
        txs_in = []
        txs_out = []
        version, = parse_struct("L", f)
        v1 = ord(f.read(1))
        is_segwit = allow_segwit and (v1 == 0)
        v2 = None
        if is_segwit:
            flag = f.read(1)
            if flag == b'\0':
                raise ValueError("bad flag in segwit")
            if flag == b'\1':
                v1 = None
            else:
                is_segwit = False
                v2 = ord(flag)
        count = parse_bc_int(f, v=v1)
        txs_in = []
        for i in range(count):
            txs_in.append(class_.TxIn.parse(f))
        count = parse_bc_int(f, v=v2)
        txs_out = []
        for i in range(count):
            txs_out.append(class_.TxOut.parse(f))

        if is_segwit:
            for tx_in in txs_in:
                stack = []
                count = parse_bc_int(f)
                for i in range(count):
                    stack.append(parse_bc_string(f))
                tx_in.witness = stack
        lock_time, = parse_struct("L", f)
        return class_(version, txs_in, txs_out, lock_time)

    @classmethod
    def from_bin(cls, blob):
        """Return the Tx for the given binary blob."""
        f = io.BytesIO(blob)
        tx = cls.parse(f)
        try:
            tx.parse_unspents(f)
        except Exception:
            # parsing unspents failed
            tx.unspents = []
        return tx

    @classmethod
    def from_hex(cls, hex_string):
        """Return the Tx for the given hex string."""
        return cls.from_bin(h2b(hex_string))

    @classmethod
    def tx_from_hex(cls, hex_string):
        warnings.simplefilter('always', DeprecationWarning)
        warnings.warn("Call to deprecated function tx_from_hex, use from_hex instead",
                      category=DeprecationWarning, stacklevel=2)
        warnings.simplefilter('default', DeprecationWarning)
        return cls.from_hex(hex_string)

    def __init__(self, version, txs_in, txs_out, lock_time=0, unspents=None):
        self.version = version
        self.txs_in = txs_in
        self.txs_out = txs_out
        self.lock_time = lock_time
        self.unspents = unspents or []
        for tx_in in self.txs_in:
            assert type(tx_in) == self.TxIn
        for tx_out in self.txs_out:
            assert type(tx_out) == self.TxOut

    def stream(self, f, blank_solutions=False, include_unspents=False, include_witness_data=True):
        """Stream a Bitcoin transaction Tx to the file-like object f."""
        include_witnesses = include_witness_data and self.has_witness_data()
        stream_struct("L", f, self.version)
        if include_witnesses:
            f.write(b'\0\1')
        stream_struct("I", f, len(self.txs_in))
        for t in self.txs_in:
            t.stream(f, blank_solutions=blank_solutions)
        stream_struct("I", f, len(self.txs_out))
        for t in self.txs_out:
            t.stream(f)
        if include_witnesses:
            for tx_in in self.txs_in:
                witness = tx_in.witness
                stream_struct("I", f, len(witness))
                for w in witness:
                    stream_bc_string(f, w)
        stream_struct("L", f, self.lock_time)
        if include_unspents and not self.missing_unspents():
            self.stream_unspents(f)

    def as_bin(self, include_unspents=False, include_witness_data=True):
        """Return the transaction as binary."""
        f = io.BytesIO()
        self.stream(f, include_unspents=include_unspents, include_witness_data=include_witness_data)
        return f.getvalue()

    def as_hex(self, include_unspents=False, include_witness_data=True):
        """Return the transaction as hex."""
        return b2h(self.as_bin(
            include_unspents=include_unspents, include_witness_data=include_witness_data))

    def set_witness(self, tx_idx_in, witness):
        self.txs_in[tx_idx_in].witness = tuple(witness)

    def has_witness_data(self):
        return any(len(tx_in.witness) > 0 for tx_in in self.txs_in)

    def hash(self, hash_type=None):
        """Return the hash for this Tx object."""
        s = io.BytesIO()
        self.stream(s)
        if hash_type is not None:
            stream_struct("L", s, hash_type)
        return double_sha256(s.getvalue())

    def w_hash(self):
        return double_sha256(self.as_bin())

    def w_id(self):
        return b2h_rev(self.w_hash())

    def blanked_hash(self):
        """
        Return the hash for this Tx object with solution scripts blanked.
        Useful for determining if two Txs might be equivalent modulo
        malleability. (That is, even if tx1 is morphed into tx2 using the malleability
        weakness, they will still have the same blanked hash.)
        """
        s = io.BytesIO()
        self.stream(s, blank_solutions=True)
        return double_sha256(s.getvalue())

    def id(self):
        """Return the human-readable hash for this Tx object."""
        return b2h_rev(self.hash())

    def _tx_in_for_idx(self, idx, tx_in, tx_out_script, unsigned_txs_out_idx):
        if idx == unsigned_txs_out_idx:
            return self.TxIn(tx_in.previous_hash, tx_in.previous_index, tx_out_script, tx_in.sequence)
        return self.TxIn(tx_in.previous_hash, tx_in.previous_index, b'', tx_in.sequence)

    def signature_hash(self, tx_out_script, unsigned_txs_out_idx, hash_type):
        """
        Return the canonical hash for a transaction. We need to
        remove references to the signature, since it's a signature
        of the hash before the signature is applied.

        tx_out_script: the script the coins for unsigned_txs_out_idx are coming from
        unsigned_txs_out_idx: where to put the tx_out_script
        hash_type: one of SIGHASH_NONE, SIGHASH_SINGLE, SIGHASH_ALL,
        optionally bitwise or'ed with SIGHASH_ANYONECANPAY
        """

        # In case concatenating two scripts ends up with two codeseparators,
        # or an extra one at the end, this prevents all those possible incompatibilities.
<<<<<<< HEAD
        tx_out_script = SolutionChecker.VM.delete_subscript(tx_out_script, int_to_bytes(opcodes.OP_CODESEPARATOR))
=======
        tx_out_script = tools.delete_subscript(tx_out_script, int2byte(opcodes.OP_CODESEPARATOR))
>>>>>>> 1105b29d

        # blank out other inputs' signatures
        txs_in = [self._tx_in_for_idx(i, tx_in, tx_out_script, unsigned_txs_out_idx)
                  for i, tx_in in enumerate(self.txs_in)]
        txs_out = self.txs_out

        # Blank out some of the outputs
        if (hash_type & 0x1f) == self.SIGHASH_NONE:
            # Wildcard payee
            txs_out = []

            # Let the others update at will
            for i in range(len(txs_in)):
                if i != unsigned_txs_out_idx:
                    txs_in[i].sequence = 0

        elif (hash_type & 0x1f) == self.SIGHASH_SINGLE:
            # This preserves the ability to validate existing legacy
            # transactions which followed a buggy path in Satoshi's
            # original code; note that higher level functions for signing
            # new transactions (e.g., is_signature_ok and sign_tx_in)
            # check to make sure we never get here (or at least they
            # should)
            if unsigned_txs_out_idx >= len(txs_out):
                # This should probably be moved to a constant, but the
                # likelihood of ever getting here is already really small
                # and getting smaller
                return (1 << 248)

            # Only lock in the txout payee at same index as txin; delete
            # any outputs after this one and set all outputs before this
            # one to "null" (where "null" means an empty script and a
            # value of -1)
            txs_out = [self.TxOut(0xffffffffffffffff, b'')] * unsigned_txs_out_idx
            txs_out.append(self.txs_out[unsigned_txs_out_idx])

            # Let the others update at will
            for i in range(len(self.txs_in)):
                if i != unsigned_txs_out_idx:
                    txs_in[i].sequence = 0

        # Blank out other inputs completely, not recommended for open transactions
        if hash_type & self.SIGHASH_ANYONECANPAY:
            txs_in = [txs_in[unsigned_txs_out_idx]]

        tmp_tx = self.__class__(self.version, txs_in, txs_out, self.lock_time)
        return from_bytes_32(tmp_tx.hash(hash_type=hash_type))

    def hash_prevouts(self, hash_type):
        if hash_type & SIGHASH_ANYONECANPAY:
            return ZERO32
        f = io.BytesIO()
        for tx_in in self.txs_in:
            f.write(tx_in.previous_hash)
            stream_struct("L", f, tx_in.previous_index)
        return double_sha256(f.getvalue())

    def hash_sequence(self, hash_type):
        if (
                (hash_type & SIGHASH_ANYONECANPAY) or
                ((hash_type & 0x1f) == SIGHASH_SINGLE) or
                ((hash_type & 0x1f) == SIGHASH_NONE)
        ):
            return ZERO32

        f = io.BytesIO()
        for tx_in in self.txs_in:
            stream_struct("L", f, tx_in.sequence)
        return double_sha256(f.getvalue())

    def hash_outputs(self, hash_type, tx_in_idx):
        txs_out = self.txs_out
        if hash_type & 0x1f == SIGHASH_SINGLE:
            if tx_in_idx >= len(txs_out):
                return ZERO32
            txs_out = txs_out[tx_in_idx:tx_in_idx+1]
        elif hash_type & 0x1f == SIGHASH_NONE:
            return ZERO32
        f = io.BytesIO()
        for tx_out in txs_out:
            stream_struct("Q", f, tx_out.coin_value)
            ScriptTools.write_push_data([tx_out.script], f)
        return double_sha256(f.getvalue())

    def segwit_signature_preimage(self, script, tx_in_idx, hash_type):
        f = io.BytesIO()
        stream_struct("L", f, self.version)
        # calculate hash prevouts
        f.write(self.hash_prevouts(hash_type))
        f.write(self.hash_sequence(hash_type))
        tx_in = self.txs_in[tx_in_idx]
        f.write(tx_in.previous_hash)
        stream_struct("L", f, tx_in.previous_index)
        tx_out = self.unspents[tx_in_idx]
        stream_bc_string(f, script)
        stream_struct("Q", f, tx_out.coin_value)
        stream_struct("L", f, tx_in.sequence)
        f.write(self.hash_outputs(hash_type, tx_in_idx))
        stream_struct("L", f, self.lock_time)
        stream_struct("L", f, hash_type)
        return f.getvalue()

    def signature_for_hash_type_segwit(self, script, tx_in_idx, hash_type):
        return from_bytes_32(double_sha256(self.segwit_signature_preimage(script, tx_in_idx, hash_type)))

    def solve(self, hash160_lookup, tx_in_idx, tx_out_script, hash_type=None, **kwargs):
        """
        Sign a standard transaction.
        hash160_lookup:
            An object with a get method that accepts a hash160 and returns the
            corresponding (secret exponent, public_pair, is_compressed) tuple or
            None if it's unknown (in which case the script will obviously not be signed).
            A standard dictionary will do nicely here.
        tx_in_idx:
            the index of the tx_in we are currently signing
        tx_out:
            the tx_out referenced by the given tx_in
        """
        if hash_type is None:
            hash_type = self.SIGHASH_ALL
        tx_in = self.txs_in[tx_in_idx]

        is_p2h = (len(tx_out_script) == 23 and byte2int(tx_out_script) == opcodes.OP_HASH160 and
                  indexbytes(tx_out_script, -1) == opcodes.OP_EQUAL)
        if is_p2h:
            hash160 = ScriptPayToScript.from_script(tx_out_script).hash160
            p2sh_lookup = kwargs.get("p2sh_lookup")
            if p2sh_lookup is None:
                raise ValueError("p2sh_lookup not set")
            if hash160 not in p2sh_lookup:
                raise ValueError("hash160=%s not found in p2sh_lookup" %
                                 b2h(hash160))

            script_to_hash = p2sh_lookup[hash160]
        else:
            script_to_hash = tx_out_script

        # Leave out the signature from the hash, since a signature can't sign itself.
        # The checksig op will also drop the signatures from its hash.
        def signature_for_hash_type_f(hash_type, script):
            return self.signature_hash(script, tx_in_idx, hash_type)

        def witness_signature_for_hash_type(hash_type, script):
            return self.signature_for_hash_type_segwit(script, tx_in_idx, hash_type)
        witness_signature_for_hash_type.skip_delete = True

        signature_for_hash_type_f.witness = witness_signature_for_hash_type

        if tx_in.verify(
                tx_out_script, signature_for_hash_type_f, lock_time=self.lock_time,
                tx_version=self.version):
            return

        the_script = script_obj_from_script(tx_out_script)
        solution = the_script.solve(
            hash160_lookup=hash160_lookup, signature_type=hash_type,
            existing_script=self.txs_in[tx_in_idx].script, existing_witness=tx_in.witness,
            script_to_hash=script_to_hash, signature_for_hash_type_f=signature_for_hash_type_f, **kwargs)
        return solution

    def sign_tx_in(self, hash160_lookup, tx_in_idx, tx_out_script, hash_type=None, **kwargs):
        if hash_type is None:
            hash_type = self.SIGHASH_ALL
        r = self.solve(hash160_lookup, tx_in_idx, tx_out_script,
                       hash_type=hash_type, **kwargs)
        if isinstance(r, bytes):
            self.txs_in[tx_in_idx].script = r
        else:
            self.txs_in[tx_in_idx].script = r[0]
            self.set_witness(tx_in_idx, r[1])

    def verify_tx_in(self, tx_in_idx, tx_out_script, expected_hash_type=None):
        tx_in = self.txs_in[tx_in_idx]

        def signature_for_hash_type_f(hash_type, script):
            return self.signature_hash(script, tx_in_idx, hash_type)

        if not tx_in.verify(
                tx_out_script, signature_for_hash_type_f, expected_hash_type, tx_version=self.version):
            raise ValidationFailureError(
                "just signed script Tx %s TxIn index %d did not verify" % (
                    b2h_rev(tx_in.previous_hash), tx_in_idx))

    def check_solution(self, tx_in_idx, traceback_f=None, flags=None):
        tx_context = self.tx_context_for_idx(tx_in_idx)
        self.SolutionChecker.check_solution(tx_context, flags, traceback_f=traceback_f)

    def tx_context_for_idx(self, tx_in_idx):
        tx_in = self.txs_in[tx_in_idx]
        unspent = self.unspents[tx_in_idx]
        tx_out_script = unspent.script

        def signature_for_hash_type_f(hash_type, script):
            return self.signature_hash(script, tx_in_idx, hash_type)

        def witness_signature_for_hash_type(hash_type, script):
            return self.signature_for_hash_type_segwit(script, tx_in_idx, hash_type)
        witness_signature_for_hash_type.skip_delete = True

        signature_for_hash_type_f.witness = witness_signature_for_hash_type

        tx_context = TxContext()
        tx_context.lock_time = self.lock_time
        tx_context.version = self.version
        tx_context.puzzle_script = tx_out_script
        tx_context.solution_script = tx_in.script
        tx_context.witness_solution_stack = tx_in.witness
        tx_context.sequence = tx_in.sequence
        tx_context.signature_for_hash_type_f = signature_for_hash_type_f
        return tx_context

    def total_out(self):
        return sum(tx_out.coin_value for tx_out in self.txs_out)

    def tx_outs_as_spendable(self, block_index_available=0):
        h = self.hash()
        return [
            self.Spendable.from_tx_out(tx_out, h, tx_out_index, block_index_available)
            for tx_out_index, tx_out in enumerate(self.txs_out)]

    def is_coinbase(self):
        return len(self.txs_in) == 1 and self.txs_in[0].is_coinbase()

    def __str__(self):
        return "Tx [%s]" % self.id()

    def __repr__(self):
        return "Tx [%s] (v:%d) [%s] [%s]" % (
            self.id(), self.version, ", ".join(str(t) for t in self.txs_in),
            ", ".join(str(t) for t in self.txs_out))

    def _check_tx_inout_count(self):
        if not self.txs_out:
            raise ValidationFailureError("txs_out = []")
        if not self.is_coinbase() and not self.txs_in:
            raise ValidationFailureError("txs_in = []")

    def _check_size_limit(self):
        size = len(self.as_bin())
        if size > self.MAX_TX_SIZE:
            raise ValidationFailureError("size > MAX_TX_SIZE")

    def _check_txs_out(self):
        # Check for negative or overflow output values
        nValueOut = 0
        for tx_out in self.txs_out:
            if tx_out.coin_value < 0 or tx_out.coin_value > self.MAX_MONEY:
                raise ValidationFailureError("tx_out value negative or out of range")
            nValueOut += tx_out.coin_value
            if nValueOut > self.MAX_MONEY:
                raise ValidationFailureError("tx_out total out of range")

    def _check_txs_in(self):
        # Check for duplicate inputs
        if [x for x in self.txs_in if self.txs_in.count(x) > 1]:
            raise ValidationFailureError("duplicate inputs")
        if (self.is_coinbase()):
            if not (2 <= len(self.txs_in[0].script) <= 100):
                raise ValidationFailureError("bad coinbase script size")
        else:
            refs = set()
            for tx_in in self.txs_in:
                if tx_in.previous_hash == ZERO32:
                    raise ValidationFailureError("prevout is null")
                pair = (tx_in.previous_hash, tx_in.previous_index)
                if pair in refs:
                    raise ValidationFailureError("spendable reused")
                refs.add(pair)

    def check(self):
        """
        Basic checks that don't depend on any context.
        Adapted from Bicoin Code: main.cpp
        """
        self._check_tx_inout_count()
        self._check_txs_out()
        self._check_txs_in()
        # Size limits
        self._check_size_limit()

    """
    The functions below here deal with an optional additional parameter: "unspents".
    This parameter is a list of tx_out objects that are referenced by the
    list of self.tx_in objects.
    """

    def unspents_from_db(self, tx_db, ignore_missing=False):
        unspents = []
        for tx_in in self.txs_in:
            if tx_in.is_coinbase():
                unspents.append(None)
                continue
            tx = tx_db.get(tx_in.previous_hash)
            if tx and tx.hash() == tx_in.previous_hash:
                unspents.append(tx.txs_out[tx_in.previous_index])
            elif ignore_missing:
                unspents.append(None)
            else:
                raise KeyError(
                    "can't find tx_out for %s:%d" % (b2h_rev(tx_in.previous_hash), tx_in.previous_index))
        self.unspents = unspents

    def set_unspents(self, unspents):
        if len(unspents) != len(self.txs_in):
            raise ValueError("wrong number of unspents")
        self.unspents = unspents

    def missing_unspent(self, idx):
        if self.is_coinbase():
            return True
        if len(self.unspents) <= idx:
            return True
        return self.unspents[idx] is None

    def missing_unspents(self):
        if self.is_coinbase():
            return False
        return (len(self.unspents) != len(self.txs_in) or
                any(self.missing_unspent(idx) for idx, tx_in in enumerate(self.txs_in)))

    def check_unspents(self):
        if self.missing_unspents():
            raise ValueError("wrong number of unspents. Call unspents_from_db or set_unspents.")

    def stream_unspents(self, f):
        self.check_unspents()
        for tx_out in self.unspents:
            if tx_out is None:
                tx_out = self.TxOut(0, b'')
            tx_out.stream(f)

    def parse_unspents(self, f):
        unspents = []
        for i in enumerate(self.txs_in):
            tx_out = self.TxOut.parse(f)
            if tx_out.coin_value == 0:
                tx_out = None
            unspents.append(tx_out)
        self.set_unspents(unspents)

    def is_signature_ok(self, tx_in_idx, flags=None, traceback_f=None):
        tx_in = self.txs_in[tx_in_idx]
        if tx_in.is_coinbase():
            return True
        if len(self.unspents) <= tx_in_idx or self.unspents[tx_in_idx] is None:
            return False
        from .script import ScriptError
        try:
            self.check_solution(tx_in_idx, traceback_f=traceback_f, flags=flags)
            return True
        except ScriptError:
            return False

    def sign(self, hash160_lookup, hash_type=None, **kwargs):
        """
        Sign a standard transaction.
        hash160_lookup:
            A dictionary (or another object with .get) where keys are hash160 and
            values are tuples (secret exponent, public_pair, is_compressed) or None
            (in which case the script will obviously not be signed).
        """
        if hash_type is None:
            hash_type = self.SIGHASH_ALL
        self.check_unspents()
        for idx, tx_in in enumerate(self.txs_in):
            if self.is_signature_ok(idx) or tx_in.is_coinbase():
                continue
            try:
                if self.unspents[idx]:
                    self.sign_tx_in(
                        hash160_lookup, idx, self.unspents[idx].script, hash_type=hash_type, **kwargs)
            except SolvingError:
                pass

        return self

    def bad_signature_count(self, flags=None):
        count = 0
        for idx, tx_in in enumerate(self.txs_in):
            if not self.is_signature_ok(idx, flags=flags):
                count += 1
        return count

    def total_in(self):
        if self.is_coinbase():
            return self.txs_out[0].coin_value
        self.check_unspents()
        return sum(tx_out.coin_value for tx_out in self.unspents)

    def fee(self):
        return self.total_in() - self.total_out()

    def validate_unspents(self, tx_db):
        """
        Spendable objects returned from blockchain.info or
        similar services contain coin_value information that must be trusted
        on faith. Mistaken coin_value data can result in coins being wasted
        to fees.

        This function solves this problem by iterating over the incoming
        transactions, fetching them from the tx_db in full, and verifying
        that the coin_values are as expected.

        Returns the fee for this transaction. If any of the spendables set by
        tx.set_unspents do not match the authenticated transactions, a
        ValidationFailureError is raised.
        """
        tx_hashes = set((tx_in.previous_hash for tx_in in self.txs_in))

        # build a local copy of the DB
        tx_lookup = {}
        for h in tx_hashes:
            if h == ZERO32:
                continue
            the_tx = tx_db.get(h)
            if the_tx is None:
                raise KeyError("hash id %s not in tx_db" % b2h_rev(h))
            if the_tx.hash() != h:
                raise KeyError("attempt to load Tx %s yielded a Tx with id %s" % (h2b_rev(h), the_tx.id()))
            tx_lookup[h] = the_tx

        for idx, tx_in in enumerate(self.txs_in):
            if tx_in.previous_hash == ZERO32:
                continue
            txs_out = tx_lookup[tx_in.previous_hash].txs_out
            if tx_in.previous_index > len(txs_out):
                raise BadSpendableError("tx_out index %d is too big for Tx %s" %
                                        (tx_in.previous_index, b2h_rev(tx_in.previous_hash)))
            tx_out1 = txs_out[tx_in.previous_index]
            tx_out2 = self.unspents[idx]
            if tx_out1.coin_value != tx_out2.coin_value:
                raise BadSpendableError(
                    "unspents[%d] coin value mismatch (%d vs %d)" % (
                        idx, tx_out1.coin_value, tx_out2.coin_value))
            if tx_out1.script != tx_out2.script:
                raise BadSpendableError("unspents[%d] script mismatch!" % idx)

        return self.fee()<|MERGE_RESOLUTION|>--- conflicted
+++ resolved
@@ -250,11 +250,7 @@
 
         # In case concatenating two scripts ends up with two codeseparators,
         # or an extra one at the end, this prevents all those possible incompatibilities.
-<<<<<<< HEAD
-        tx_out_script = SolutionChecker.VM.delete_subscript(tx_out_script, int_to_bytes(opcodes.OP_CODESEPARATOR))
-=======
-        tx_out_script = tools.delete_subscript(tx_out_script, int2byte(opcodes.OP_CODESEPARATOR))
->>>>>>> 1105b29d
+        tx_out_script = SolutionChecker.VM.delete_subscript(tx_out_script, int2byte(opcodes.OP_CODESEPARATOR))
 
         # blank out other inputs' signatures
         txs_in = [self._tx_in_for_idx(i, tx_in, tx_out_script, unsigned_txs_out_idx)
