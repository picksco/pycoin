<<<<<<< HEAD
from ..script.VM import VM
=======
from ..script.VM import ScriptTools
>>>>>>> 1f7734be

from ... import encoding
from ...serialize import b2h

from ..exceptions import SolvingError

from .ScriptType import ScriptType


class ScriptPayToPublicKey(ScriptType):
    """
    This is generally used in coinbase transactions only.
    """
<<<<<<< HEAD
    TEMPLATE = VM.compile("OP_PUBKEY OP_CHECKSIG")
=======
    TEMPLATE = ScriptTools.compile("OP_PUBKEY OP_CHECKSIG")
>>>>>>> 1f7734be

    def __init__(self, sec):
        self.sec = sec
        self._address = None
        self._script = None

    @classmethod
    def from_key(cls, key, use_uncompressed=False):
        return cls.from_sec(key.sec(use_uncompressed=use_uncompressed))

    @classmethod
    def from_sec(cls, sec):
        return cls(sec)

    @classmethod
    def from_script(cls, script):
        r = cls.match(script)
        if r:
            sec = r["PUBKEY_LIST"][0]
            s = cls(sec)
            return s
        raise ValueError("bad script")

    def script(self):
        if self._script is None:
            # create the script
            STANDARD_SCRIPT_OUT = "%s OP_CHECKSIG"
            script_text = STANDARD_SCRIPT_OUT % b2h(self.sec)
<<<<<<< HEAD
            self._script = VM.compile(script_text)
=======
            self._script = ScriptTools.compile(script_text)
>>>>>>> 1f7734be
        return self._script

    def solve(self, **kwargs):
        """
        The kwargs required depend upon the script type.
        hash160_lookup:
            dict-like structure that returns a secret exponent for a hash160
        signature_for_hash_type_f:
            function to return the sign value for a given signature hash
        signature_type:
            usually SIGHASH_ALL (1)
        """
        # we need a hash160 => secret_exponent lookup
        db = kwargs.get("hash160_lookup")
        if db is None:
            raise SolvingError("missing hash160_lookup parameter")
        self.address()
        result = db.get(encoding.hash160(self.sec))
        if result is None:
            raise SolvingError("can't find secret exponent for %s" % self.address())

        signature_for_hash_type_f = kwargs.get("signature_for_hash_type_f")
        signature_type = kwargs.get("signature_type")
        script_to_hash = kwargs.get("script_to_hash")

        secret_exponent, public_pair, compressed = result

<<<<<<< HEAD
        solution = VM.bin_script([self._create_script_signature(
=======
        solution = ScriptTools.compile_push_data_list([self._create_script_signature(
>>>>>>> 1f7734be
            secret_exponent, signature_for_hash_type_f, signature_type, script_to_hash)])
        return solution

    def info(self, netcode=None):
        hash160 = encoding.hash160(self.sec)

        def address_f(netcode=netcode):
            from pycoin.networks import address_prefix_for_netcode
            from pycoin.networks.default import get_current_netcode
            if netcode is None:
                netcode = get_current_netcode()
            address_prefix = address_prefix_for_netcode(netcode)
            address = encoding.hash160_sec_to_bitcoin_address(hash160, address_prefix=address_prefix)
            return address

        return dict(type="pay to public key", address_f=address_f, hash160=hash160, script=self._script)

    def __repr__(self):
        return "<Script: pay to %s (sec)>" % self.address()<|MERGE_RESOLUTION|>--- conflicted
+++ resolved
@@ -1,8 +1,4 @@
-<<<<<<< HEAD
-from ..script.VM import VM
-=======
 from ..script.VM import ScriptTools
->>>>>>> 1f7734be
 
 from ... import encoding
 from ...serialize import b2h
@@ -16,11 +12,7 @@
     """
     This is generally used in coinbase transactions only.
     """
-<<<<<<< HEAD
-    TEMPLATE = VM.compile("OP_PUBKEY OP_CHECKSIG")
-=======
     TEMPLATE = ScriptTools.compile("OP_PUBKEY OP_CHECKSIG")
->>>>>>> 1f7734be
 
     def __init__(self, sec):
         self.sec = sec
@@ -49,11 +41,7 @@
             # create the script
             STANDARD_SCRIPT_OUT = "%s OP_CHECKSIG"
             script_text = STANDARD_SCRIPT_OUT % b2h(self.sec)
-<<<<<<< HEAD
-            self._script = VM.compile(script_text)
-=======
             self._script = ScriptTools.compile(script_text)
->>>>>>> 1f7734be
         return self._script
 
     def solve(self, **kwargs):
@@ -81,11 +69,7 @@
 
         secret_exponent, public_pair, compressed = result
 
-<<<<<<< HEAD
-        solution = VM.bin_script([self._create_script_signature(
-=======
         solution = ScriptTools.compile_push_data_list([self._create_script_signature(
->>>>>>> 1f7734be
             secret_exponent, signature_for_hash_type_f, signature_type, script_to_hash)])
         return solution
 
