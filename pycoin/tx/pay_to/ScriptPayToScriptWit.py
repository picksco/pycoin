--- conflicted
+++ resolved
@@ -1,10 +1,6 @@
 from pycoin.intbytes import byte2int
 
-<<<<<<< HEAD
-from ..script.VM import VM
-=======
 from ..script.VM import ScriptTools, VM
->>>>>>> 1f7734be
 from ..script.SolutionChecker import VMContext
 
 from ...serialize import b2h
@@ -47,11 +43,7 @@
 
         kwargs["signature_for_hash_type_f"] = kwargs["signature_for_hash_type_f"].witness
         kwargs["script_to_hash"] = underlying_script
-<<<<<<< HEAD
-        kwargs["existing_script"] = VM.bin_script(kwargs["existing_witness"])
-=======
         kwargs["existing_script"] = ScriptTools.compile_push_data_list(kwargs["existing_witness"])
->>>>>>> 1f7734be
         underlying_solution = script_obj.solve(**kwargs)
         # we need to unwrap the solution
         vm = VM()
@@ -68,11 +60,7 @@
             # create the script
             STANDARD_SCRIPT_OUT = "OP_0 %s"
             script_text = STANDARD_SCRIPT_OUT % b2h(self.hash256)
-<<<<<<< HEAD
-            self._script = VM.compile(script_text)
-=======
             self._script = ScriptTools.compile(script_text)
->>>>>>> 1f7734be
         return self._script
 
     def address(self, netcode=None):
