--- conflicted
+++ resolved
@@ -58,13 +58,8 @@
                 return r
             if pc1 >= len(script) or pc2 >= len(template):
                 break
-<<<<<<< HEAD
-            opcode1, data1, pc1 = VM.get_opcode(script, pc1)
-            opcode2, data2, pc2 = VM.get_opcode(template, pc2)
-=======
             opcode1, data1, pc1 = VM.ScriptCodec.get_opcode(script, pc1)
             opcode2, data2, pc2 = VM.ScriptCodec.get_opcode(template, pc2)
->>>>>>> 1f7734be
             l1 = 0 if data1 is None else len(data1)
             if opcode2 == opcodes.OP_PUBKEY:
                 if l1 < 33 or l1 > 120:
