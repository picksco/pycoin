--- conflicted
+++ resolved
@@ -1,13 +1,7 @@
-<<<<<<< HEAD
-from pycoin.ecdsa.secp256k1 import secp256k1_generator
-from pycoin.encoding import (public_pair_to_bitcoin_address, hash160_sec_to_bitcoin_address,
-                             sec_to_public_pair, is_sec_compressed)
-=======
 import collections
 
-from pycoin.ecdsa import generator_secp256k1, possible_public_pairs_for_signature
+from pycoin.ecdsa.secp256k1 import secp256k1_generator
 from pycoin.encoding import public_pair_to_bitcoin_address, sec_to_public_pair, is_sec_compressed
->>>>>>> e6afa662
 
 from pycoin.serialize import b2h
 from pycoin.coins.bitcoin.ScriptTools import BitcoinScriptTools  # BRAIN DAMAGE
