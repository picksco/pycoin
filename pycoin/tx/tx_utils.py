
from ..encoding import wif_to_secret_exponent
from ..convention import tx_fee

from .Tx import Tx
from ..solve.utils import build_hash160_lookup
from ..ui.ui import standard_tx_out_script


class SecretExponentMissing(Exception):
    pass


class LazySecretExponentDB(object):
    """
    The pycoin pure python implementation that converts secret exponents
    into public pairs is very slow, so this class does the conversion lazily
    and caches the results to optimize for the case of a large number
    of secret exponents.
    """
    def __init__(self, wif_iterable, secret_exponent_db_cache, generators, netcode='BTC'):
        self.wif_iterable = iter(wif_iterable)
        self.secret_exponent_db_cache = secret_exponent_db_cache
        self._generators = generators
        self.netcode = netcode

    def get(self, v):
        if v in self.secret_exponent_db_cache:
            return self.secret_exponent_db_cache[v]
        for wif in self.wif_iterable:
            secret_exponent = wif_to_secret_exponent(wif)
            d = build_hash160_lookup([secret_exponent], self._generators)
            self.secret_exponent_db_cache.update(d)
            if v in self.secret_exponent_db_cache:
                return self.secret_exponent_db_cache[v]
        self.wif_iterable = []
        return None


<<<<<<< HEAD
def create_tx(spendables, payables, fee="standard", lock_time=0, version=1):
    """Create an unsigned transaction, the easy way. All coin values are in satoshis.
=======
def create_tx(spendables, payables, fee="standard", lock_time=0, version=1, tx_class=Tx):
    """
    This function provides the easiest way to create an unsigned transaction.

    All coin values are in satoshis.
>>>>>>> 4c93fb31

    :param spendables: a list of Spendable objects, which act as inputs.
        Each item in the list can be a Spendable, or text from Spendable.as_text,
        or a dictionary from Spendable.as_dict (which might be easier for
        airgapped transactions, for example).
    :param payables: a list where each entry is a bitcoin address, or a tuple of
        (bitcoin address, coin_value). If the coin_value is missing or
        zero, this address is thrown into the "split pool". Funds not
        explicitly claimed by the fee or a bitcoin address are shared as
        equally as possible among the split pool. All coins are consumed:
        if the amount to be split does not divide evenly, some of the earlier
        bitcoin addresses will get an extra satoshi.
    :param fee: an integer, or the (deprecated) string "standard" for it to be calculated
    :param version: (optional) the version to use in the transaction. Defaults to 1.
    :param lock_time: (optional) the lock_time to use in the transaction. Defaults to 0.
    :return: :class:`Tx <Tx>` object, with unspents populated
    :rtype: pycoin.tx.Tx.Tx

    Usage::

        >>> spendables = spendables_for_address("1BgGZ9tcN4rm9KBzDn7KprQz87SZ26SAMH")
        >>> tx = create_tx(spendables, ["1cMh228HTCiwS8ZsaakH8A8wze1JR5ZsP"], fee=0)

    This will move all available reported funds from 1BgGZ9tcN4rm9KBzDn7KprQz87SZ26SAMH
    to 1cMh228HTCiwS8ZsaakH8A8wze1JR5ZsP, with no transaction fees (which means it might
    take a while to confirm, possibly never).
    """

    def _fix_spendable(s):
        if isinstance(s, tx_class.Spendable):
            return s
        if not hasattr(s, "keys"):
            return tx_class.Spendable.from_text(s)
        return tx_class.Spendable.from_dict(s)

    spendables = [_fix_spendable(s) for s in spendables]
    txs_in = [spendable.tx_in() for spendable in spendables]

    txs_out = []
    for payable in payables:
        if len(payable) == 2:
            bitcoin_address, coin_value = payable
        else:
            bitcoin_address = payable
            coin_value = 0
        script = standard_tx_out_script(bitcoin_address)
        txs_out.append(tx_class.TxOut(coin_value, script))

    tx = tx_class(version=version, txs_in=txs_in, txs_out=txs_out, lock_time=lock_time)
    tx.set_unspents(spendables)

    distribute_from_split_pool(tx, fee)
    return tx


def split_with_remainder(total_amount, split_count):
    value_each, extra_count = divmod(total_amount, split_count)
    for _ in range(extra_count):
        yield value_each + 1
    for _ in range(split_count-extra_count):
        yield value_each


def distribute_from_split_pool(tx, fee):
    """
    :param tx: a transaction
    :param fee: integer, satoshi value to set aside for transaction fee

    This function looks at TxOut items of a transaction tx and
    and puts TxOut items with a coin value of zero into a "split pool".
    Funds not explicitly claimed by the fee or other TxOut items are
    shared as equally as possible among the split pool. If the amount
    to be split does not divide evenly, some of the earlier TxOut items
    will get an extra satoshi. This function modifies `tx` in place.
    """

    # calculate fees
    if fee == 'standard':
        # TODO: improve this
        # 1: the tx is not fully built out, so it will actually be larger than implied at this point
        # 2: recommended_fee_for_tx gives estimates that are too high
        fee = tx_fee.recommended_fee_for_tx(tx)

    zero_txs_out = [tx_out for tx_out in tx.txs_out if tx_out.coin_value == 0]
    zero_count = len(zero_txs_out)
    if zero_count > 0:
        total_coin_value = sum(spendable.coin_value for spendable in tx.unspents)
        coins_allocated = sum(tx_out.coin_value for tx_out in tx.txs_out) + fee
        remaining_coins = total_coin_value - coins_allocated
        if remaining_coins < 0:
            raise ValueError("insufficient inputs for outputs")
        if remaining_coins < zero_count:
            raise ValueError("not enough to pay nonzero amounts to at least one of the unspecified outputs")
        for value, tx_out in zip(split_with_remainder(remaining_coins, zero_count), zero_txs_out):
            tx_out.coin_value = value
    return zero_count


def sign_tx(tx, wifs=[], secret_exponent_db=None, netcode='BTC', **kwargs):
    """
    :param tx: a transaction
    :param wifs: the list of WIFs required to sign this transaction.
    :param secret_exponent_db: (optional) a dictionary (or any object with a .get method) that contains
        a bitcoin address => (secret_exponent, public_pair, is_compressed) tuple lookup.
        This will be built automatically lazily with the list of WIFs.
        You can pass in an empty dictionary and as WIFs are processed, they
        will be cached here. If you have multiple transactions to sign, each with
        the same WIF list, passing a cache dictionary in may speed things up a bit.
    :return: :class:`Tx <Tx>` object, modified in place

    This is a convenience function used to sign a transaction.
    The transaction must have "unspents" set by, for example, calling tx.unspents_from_db.

    Returns the signed Tx transaction, or raises an exception.

    At least one of "wifs" and "secret_exponent_db" must be included for there
    to be any hope of signing the transaction.

    Usage::

        >> sign_tx(tx, wifs=["KwDiBf89QgGbjEhKnhXJuH7LrciVrZi3qYjgd9M7rFU73sVHnoWn"])
    """
    secret_exponent_db = secret_exponent_db or {}
    solver = tx.Solver(tx)
    solver.sign(LazySecretExponentDB(wifs, secret_exponent_db, tx.SolutionChecker.generators, netcode), **kwargs)


def create_signed_tx(spendables, payables, wifs=[], fee="standard",
                     lock_time=0, version=1, secret_exponent_db={},
                     netcode='BTC', tx_class=Tx, **kwargs):
    """
    This convenience function calls :func:`create_tx` and :func:`sign_tx` in turn. Read the documentation
    for those functions for information on the parameters.

    Usage::

        >>> spendables = spendables_for_address("1BgGZ9tcN4rm9KBzDn7KprQz87SZ26SAMH")
        >>> wifs = ["KwDiBf89QgGbjEhKnhXJuH7LrciVrZi3qYjgd9M7rFU73sVHnoWn"]
        >>> payables = ["1cMh228HTCiwS8ZsaakH8A8wze1JR5ZsP"]
        >>> tx = create_signed_tx(spendables, payables, wifs=wifs, fee=0)

    This will move all available reported funds from 1BgGZ9tcN4rm9KBzDn7KprQz87SZ26SAMH
    to 1cMh228HTCiwS8ZsaakH8A8wze1JR5ZsP, with no transaction fees (which means it might
    take a while to confirm, possibly never).
    """

    tx = create_tx(spendables, payables, fee=fee, lock_time=lock_time, version=version, tx_class=tx_class)
    sign_tx(tx, wifs=wifs, secret_exponent_db=secret_exponent_db,
            netcode=netcode, **kwargs)
    for idx, tx_out in enumerate(tx.txs_in):
        if not tx.is_signature_ok(idx):
            raise SecretExponentMissing("failed to sign spendable for %s" %
                                        tx.unspents[idx].bitcoin_address())
    return tx<|MERGE_RESOLUTION|>--- conflicted
+++ resolved
@@ -37,16 +37,11 @@
         return None
 
 
-<<<<<<< HEAD
-def create_tx(spendables, payables, fee="standard", lock_time=0, version=1):
-    """Create an unsigned transaction, the easy way. All coin values are in satoshis.
-=======
 def create_tx(spendables, payables, fee="standard", lock_time=0, version=1, tx_class=Tx):
     """
     This function provides the easiest way to create an unsigned transaction.
 
     All coin values are in satoshis.
->>>>>>> 4c93fb31
 
     :param spendables: a list of Spendable objects, which act as inputs.
         Each item in the list can be a Spendable, or text from Spendable.as_text,
