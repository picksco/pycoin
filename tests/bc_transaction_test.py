--- conflicted
+++ resolved
@@ -41,11 +41,7 @@
 from pycoin.tx.Tx import Tx
 from pycoin.tx.exceptions import ValidationFailureError
 from pycoin.tx.Spendable import Spendable
-<<<<<<< HEAD
-from pycoin.tx.script.VM import VM
-=======
 from pycoin.tx.script.VM import ScriptTools
->>>>>>> 1f7734be
 
 
 DEBUG_TX_ID_LIST = []
@@ -102,11 +98,7 @@
                 if len(prevout) == 4:
                     coin_value = prevout[3]
                 spendable = Spendable(coin_value=coin_value,
-<<<<<<< HEAD
-                                      script=VM.compile(prevout[2]),
-=======
                                       script=ScriptTools.compile(prevout[2]),
->>>>>>> 1f7734be
                                       tx_hash=h2b_rev(prevout[0]), tx_out_index=prevout[1])
                 spendable_db[(spendable.tx_hash, spendable.tx_out_index)] = spendable
             unspents = [spendable_db.get((tx_in.previous_hash, tx_in.previous_index), blank_spendable) for tx_in in tx.txs_in]
