--- conflicted
+++ resolved
@@ -251,11 +251,7 @@
         self.assertEqual(repr(pub_k),  '<myb5gZNXePNf2E2ksrjnHRFCwyuvt7oEay>')
 
         wif = wallet.wif()
-<<<<<<< HEAD
-        priv_k = wallet.from_text(wif, generator=secp256k1_generator)
-=======
         priv_k = key_from_text(wif, generator=secp256k1_generator)
->>>>>>> 519eaf2d
         self.assertEqual(repr(priv_k),
                          'private_for <03ad094b1dc9fdce5d3648ca359b4e210a89d049532fdd39d9ccdd8ca393ac82f4>')
 
