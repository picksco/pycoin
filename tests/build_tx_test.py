import io
import unittest

from pycoin.block import Block

from pycoin.ecdsa.secp256k1 import secp256k1_generator
from pycoin.encoding import public_pair_to_sec, public_pair_to_bitcoin_address, wif_to_secret_exponent
from pycoin.serialize import h2b

from pycoin.tx.Tx import Tx, SIGHASH_ALL
from pycoin.tx.TxIn import TxIn
from pycoin.tx.TxOut import TxOut
from pycoin.tx.pay_to import build_hash160_lookup
from pycoin.ui import standard_tx_out_script


# block 80971
block_80971_cs = h2b('00000000001126456C67A1F5F0FF0268F53B4F22E0531DC70C7B69746AF69DAC')
block_80971_data = h2b(
    "01000000950A1631FB9FAC411DFB173487B9E18018B7C6F7147E78C062584100000000"
    "00A881352F97F14BF191B54915AE124E051B8FE6C3922C5082B34EAD503000FC34D891"
    "974CED66471B4016850A04010000000100000000000000000000000000000000000000"
    "00000000000000000000000000FFFFFFFF0804ED66471B02C301FFFFFFFF0100F2052A"
    "01000000434104CB6B6B4EADC96C7D08B21B29D0ADA5F29F9378978CABDB602B8B65DA"
    "08C8A93CAAB46F5ABD59889BAC704925942DD77A2116D10E0274CAD944C71D3D1A6705"
    "70AC0000000001000000018C55ED829F16A4E43902940D3D33005264606D5F7D555B5F"
    "67EE4C033390C2EB010000008A47304402202D1BF606648EDCDB124C1254930852D991"
    "88E1231715031CBEAEA80CCFD2B39A02201FA9D6EE7A1763580E342474FC1AEF59B046"
    "8F98479953437F525063E25675DE014104A01F763CFBF5E518C628939158AF3DC0CAAC"
    "35C4BA7BC1CE8B7E634E8CDC44E15F0296B250282BD649BAA8398D199F2424FCDCD88D"
    "3A9ED186E4FD3CB9BF57CFFFFFFFFF02404B4C00000000001976A9148156FF75BEF24B"
    "35ACCE3C05289A2411E1B0E57988AC00AA38DF010000001976A914BC7E692A5FFE95A5"
    "96712F5ED83393B3002E452E88AC0000000001000000019C97AFDF6C9A31FFA86D71EA"
    "79A079001E2B59EE408FD418498219400639AC0A010000008B4830450220363CFFAE09"
    "599397B21E6D8A8073FB1DFBE06B6ACDD0F2F7D3FEA86CA9C3F605022100FA255A6ED2"
    "3FD825C759EF1A885A31CAD0989606CA8A3A16657D50FE3CEF5828014104FF444BAC08"
    "308B9EC97F56A652AD8866E0BA804DA97868909999566CB377F4A2C8F1000E83B49686"
    "8F3A282E1A34DF78565B65C15C3FA21A0763FD81A3DFBBB6FFFFFFFF02C05EECDE0100"
    "00001976A914588554E6CC64E7343D77117DA7E01357A6111B7988AC404B4C00000000"
    "001976A914CA6EB218592F289999F13916EE32829AD587DBC588AC0000000001000000"
    "01BEF5C9225CB9FE3DEF929423FA36AAD9980B9D6F8F3070001ACF3A5FB389A69F0000"
    "00004A493046022100FB23B1E2F2FB8B96E04D220D385346290A9349F89BBBC5C225D5"
    "A56D931F8A8E022100F298EB28294B90C1BAF319DAB713E7CA721AAADD8FCC15F849DE"
    "7B0A6CF5412101FFFFFFFF0100F2052A010000001976A9146DDEA8071439951115469D"
    "0D2E2B80ECBCDD48DB88AC00000000")

block_80971 = Block.parse(io.BytesIO(block_80971_data))

COINBASE_PUB_KEY_FROM_80971 = h2b(
    "04cb6b6b4eadc96c7d08b21b29d0ada5f29f9378978cabdb602b8b65da08c8a93caab46"
    "f5abd59889bac704925942dd77a2116d10e0274cad944c71d3d1a670570")
COINBASE_BYTES_FROM_80971 = h2b("04ed66471b02c301")


def standard_tx(coins_from, coins_to):
    txs_in = []
    unspents = []
    for h, idx, tx_out in coins_from:
        txs_in.append(TxIn(h, idx))
        unspents.append(tx_out)

    txs_out = []
    for coin_value, bitcoin_address in coins_to:
        txs_out.append(TxOut(coin_value, standard_tx_out_script(bitcoin_address)))

    version, lock_time = 1, 0
    tx = Tx(version, txs_in, txs_out, lock_time)
    tx.set_unspents(unspents)
    return tx


class BuildTxTest(unittest.TestCase):

    def test_signature_hash(self):
        compressed = False
        exponent_2 = int("137f3276686959c82b454eea6eefc9ab1b9e45bd4636fb9320262e114e321da1", 16)
        bitcoin_address_2 = public_pair_to_bitcoin_address(exponent_2 * secp256k1_generator, compressed=compressed)
        exponent = wif_to_secret_exponent("5JMys7YfK72cRVTrbwkq5paxU7vgkMypB55KyXEtN5uSnjV7K8Y")

<<<<<<< HEAD
        public_key_sec = public_pair_to_sec(exponent * secp256k1_generator, compressed=compressed)
=======
        public_key_sec = public_pair_to_sec(
            ecdsa.public_pair_for_secret_exponent(ecdsa.generator_secp256k1, exponent), compressed=compressed)
>>>>>>> 89e6adba

        the_coinbase_tx = Tx.coinbase_tx(public_key_sec, int(50 * 1e8), COINBASE_BYTES_FROM_80971)
        coins_from = [(the_coinbase_tx.hash(), 0, the_coinbase_tx.txs_out[0])]
        coins_to = [(int(50 * 1e8), bitcoin_address_2)]
        unsigned_coinbase_spend_tx = standard_tx(coins_from, coins_to)

        tx_out_script_to_check = the_coinbase_tx.txs_out[0].script
        idx = 0
        actual_hash = unsigned_coinbase_spend_tx.signature_hash(tx_out_script_to_check, idx, hash_type=SIGHASH_ALL)
        self.assertEqual(actual_hash, 29819170155392455064899446505816569230970401928540834591675173488544269166940)

    def test_standard_tx_out(self):
        coin_value = 10
        recipient_bc_address = '1BcJRKjiwYQ3f37FQSpTYM7AfnXurMjezu'
        tx_out = standard_tx([], [(coin_value, recipient_bc_address)]).txs_out[0]
        s = str(tx_out)
        self.assertEqual(
            s,
            'TxOut<0.0001 mbtc "OP_DUP OP_HASH160 [745e5b81fd30ca1e90311b012badabaa4411ae1a]'
            ' OP_EQUALVERIFY OP_CHECKSIG">')

    def test_coinbase_tx(self):
        tx = Tx.coinbase_tx(COINBASE_PUB_KEY_FROM_80971, int(50 * 1e8), COINBASE_BYTES_FROM_80971)
        s = io.BytesIO()
        tx.stream(s)
        tx1 = s.getvalue()
        s = io.BytesIO()
        block_80971.txs[0].stream(s)
        tx2 = s.getvalue()
        self.assertEqual(tx1, tx2)

    def test_tx_out_bitcoin_address(self):
        tx = Tx.coinbase_tx(COINBASE_PUB_KEY_FROM_80971, int(50 * 1e8), COINBASE_BYTES_FROM_80971)
        self.assertEqual(tx.txs_out[0].bitcoin_address(), '1DmapcnrJNGeJB13fv9ngRFX1iRvR4zamn')

    def test_build_spends(self):
        # first, here is the tx database
        TX_DB = {}

        # create a coinbase Tx where we know the public & private key

        exponent = wif_to_secret_exponent("5JMys7YfK72cRVTrbwkq5paxU7vgkMypB55KyXEtN5uSnjV7K8Y")
        compressed = False

<<<<<<< HEAD
        public_key_sec = public_pair_to_sec(exponent * secp256k1_generator, compressed=compressed)
=======
        public_key_sec = public_pair_to_sec(
            ecdsa.public_pair_for_secret_exponent(ecdsa.generator_secp256k1, exponent), compressed=compressed)
>>>>>>> 89e6adba

        the_coinbase_tx = Tx.coinbase_tx(public_key_sec, int(50 * 1e8), COINBASE_BYTES_FROM_80971)
        TX_DB[the_coinbase_tx.hash()] = the_coinbase_tx

        # now create a Tx that spends the coinbase

        compressed = False

        exponent_2 = int("137f3276686959c82b454eea6eefc9ab1b9e45bd4636fb9320262e114e321da1", 16)
        bitcoin_address_2 = public_pair_to_bitcoin_address(exponent_2 * secp256k1_generator, compressed=compressed)

        self.assertEqual("12WivmEn8AUth6x6U8HuJuXHaJzDw3gHNZ", bitcoin_address_2)

        coins_from = [(the_coinbase_tx.hash(), 0, the_coinbase_tx.txs_out[0])]
        coins_to = [(int(50 * 1e8), bitcoin_address_2)]
        unsigned_coinbase_spend_tx = standard_tx(coins_from, coins_to)
        solver = build_hash160_lookup([exponent])

        coinbase_spend_tx = unsigned_coinbase_spend_tx.sign(solver)

        # now check that it validates
        self.assertEqual(coinbase_spend_tx.bad_signature_count(), 0)

        TX_DB[coinbase_spend_tx.hash()] = coinbase_spend_tx

        # now try to respend from priv_key_2 to priv_key_3

        compressed = True

        exponent_3 = int("f8d39b8ecd0e1b6fee5a340519f239097569d7a403a50bb14fb2f04eff8db0ff", 16)
        bitcoin_address_3 = public_pair_to_bitcoin_address(exponent_3 * secp256k1_generator, compressed=compressed)

        self.assertEqual("13zzEHPCH2WUZJzANymow3ZrxcZ8iFBrY5", bitcoin_address_3)

        coins_from = [(coinbase_spend_tx.hash(), 0, coinbase_spend_tx.txs_out[0])]
        unsigned_spend_tx = standard_tx(coins_from, [(int(50 * 1e8), bitcoin_address_3)])
        solver.update(build_hash160_lookup([exponent_2]))
        spend_tx = unsigned_spend_tx.sign(solver)

        # now check that it validates
        self.assertEqual(spend_tx.bad_signature_count(), 0)


if __name__ == '__main__':
    unittest.main()<|MERGE_RESOLUTION|>--- conflicted
+++ resolved
@@ -77,12 +77,7 @@
         bitcoin_address_2 = public_pair_to_bitcoin_address(exponent_2 * secp256k1_generator, compressed=compressed)
         exponent = wif_to_secret_exponent("5JMys7YfK72cRVTrbwkq5paxU7vgkMypB55KyXEtN5uSnjV7K8Y")
 
-<<<<<<< HEAD
         public_key_sec = public_pair_to_sec(exponent * secp256k1_generator, compressed=compressed)
-=======
-        public_key_sec = public_pair_to_sec(
-            ecdsa.public_pair_for_secret_exponent(ecdsa.generator_secp256k1, exponent), compressed=compressed)
->>>>>>> 89e6adba
 
         the_coinbase_tx = Tx.coinbase_tx(public_key_sec, int(50 * 1e8), COINBASE_BYTES_FROM_80971)
         coins_from = [(the_coinbase_tx.hash(), 0, the_coinbase_tx.txs_out[0])]
@@ -127,12 +122,7 @@
         exponent = wif_to_secret_exponent("5JMys7YfK72cRVTrbwkq5paxU7vgkMypB55KyXEtN5uSnjV7K8Y")
         compressed = False
 
-<<<<<<< HEAD
         public_key_sec = public_pair_to_sec(exponent * secp256k1_generator, compressed=compressed)
-=======
-        public_key_sec = public_pair_to_sec(
-            ecdsa.public_pair_for_secret_exponent(ecdsa.generator_secp256k1, exponent), compressed=compressed)
->>>>>>> 89e6adba
 
         the_coinbase_tx = Tx.coinbase_tx(public_key_sec, int(50 * 1e8), COINBASE_BYTES_FROM_80971)
         TX_DB[the_coinbase_tx.hash()] = the_coinbase_tx
