import hashlib
import unittest

<<<<<<< HEAD
from pycoin.ecdsa.secp256k1 import secp256k1_generator
from pycoin.ecdsa.intstream import to_bytes, from_bytes
from pycoin.ecdsa.rfc6979 import deterministic_generate_k

=======
from pycoin.ecdsa import generator_secp256k1, sign, verify, public_pair_for_secret_exponent, deterministic_generate_k
from pycoin.ecdsa.intstream import from_bytes
from pycoin.ecdsa.numbertheory import inverse_mod
>>>>>>> 89e6adba


class ECDSATestCase(unittest.TestCase):

    def test_infinity(self):
        infinity = secp256k1_generator.infinity()
        self.assertEqual(secp256k1_generator * 0, infinity)
        self.assertEqual(0 * secp256k1_generator, infinity)
        for _ in range(0, 100, 10):
            self.assertEqual(_ * infinity, infinity)
            self.assertEqual(infinity * _, infinity)
        g2 = secp256k1_generator * 2
        g2_neg = secp256k1_generator * -2
        self.assertEqual(g2 + g2_neg, infinity)
        self.assertEqual(g2 + infinity, g2)
        self.assertEqual(g2_neg + infinity, g2_neg)
        self.assertEqual(-g2, g2_neg)

    def test_multiply(self):
        g2 = secp256k1_generator * 2
        g2p = g2 * 1
        self.assertEqual(g2p, g2)
        g4 = g2 * 2
        self.assertEqual(g4, secp256k1_generator * 4)
        g8 = g2 * 4
        self.assertEqual(g8, secp256k1_generator * 8)
        g24 = g8 * 3
        self.assertEqual(g24, secp256k1_generator * 24)
        g_big = g2 * (71 ** 41)
        self.assertEqual(g_big, secp256k1_generator * ((2 * 71 ** 41) % secp256k1_generator.order()))

    def test_add(self):
        G = secp256k1_generator
        a, b = 2, 3
        self.assertEqual(a * G + b * G, (a + b) * G)
        a, b = 200, 300
        self.assertEqual(a * G + b * G, (a + b) * G)
        a, b = 71**41, 41**47
        self.assertEqual(a * G + b * G, (a + b) * G)

    def test_sign_simple(self):
        secret_exponent = 1
        public_pair = secp256k1_generator * secret_exponent
        self.assertEqual(public_pair, (
            55066263022277343669578718895168534326250603453777594175500187360389116729240,
            32670510020758816978083085130507043184471273380659243275938904335757337482424)
        )
        hash_value = 1
        sig = secp256k1_generator.sign(secret_exponent, hash_value)
        r = secp256k1_generator.verify(public_pair, hash_value, sig)
        self.assertTrue(r)
        r = secp256k1_generator.verify(public_pair, hash_value, (sig[0], sig[1] ^ 1))
        self.assertFalse(r)
        self.assertEqual(sig[0], 46340862580836590753275244201733144181782255593078084106116359912084275628184)
        self.assertIn(sig[1], [
            81369331955758484632176499244870227132558660296342819670803726373940306621624,
            34422757281557710791394485763817680720278903982732084711801436767577854872713
        ])

    def test_verify_simple(self):
        public_pair = secp256k1_generator * 1
        self.assertEqual(public_pair, (
            55066263022277343669578718895168534326250603453777594175500187360389116729240,
            32670510020758816978083085130507043184471273380659243275938904335757337482424)
        )
        hash_value = 1
        sig = (46340862580836590753275244201733144181782255593078084106116359912084275628184,
               81369331955758484632176499244870227132558660296342819670803726373940306621624)
        r = secp256k1_generator.verify(public_pair, hash_value, sig)
        self.assertEqual(r, True)

    def test_sign_verify(self):
        def do_test(secret_exponent, val_list):
            public_point = secret_exponent * secp256k1_generator
            for v in val_list:
<<<<<<< HEAD
                signature = secp256k1_generator.sign(secret_exponent, v)
                r = secp256k1_generator.verify(public_point, v, signature)
                assert r == True
                r = secp256k1_generator.verify(public_point, v, (signature[0], secp256k1_generator.order() - signature[1]))
                assert r == True
                signature = signature[0],signature[1]+1
                r = secp256k1_generator.verify(public_point, v, signature)
                assert r == False
=======
                signature = sign(generator_secp256k1, secret_exponent, v)
                r = verify(generator_secp256k1, public_point, v, signature)
                assert r is True
                signature = (signature[0], signature[1]+1)
                r = verify(generator_secp256k1, public_point, v, signature)
                assert r is False
>>>>>>> 89e6adba

        val_list = [100, 20000, 30000000, 400000000000, 50000000000000000, 60000000000000000000000]

        do_test(0x1111111111111111111111111111111111111111111111111111111111111111, val_list)
        do_test(0xdddddddddddddddddddddddddddddddddddddddddddddddddddddddddddddddd, val_list)
        do_test(0x47f7616ea6f9b923076625b4488115de1ef1187f760e65f89eb6f4f7ff04b012, val_list)

    def test_custom_k(self):
        secret_exponent = 1
        sig_hash = 1
        gen_k = lambda *args: 1
        signature = secp256k1_generator.sign(secret_exponent, sig_hash, gen_k)
        self.assertEqual(signature, (
            55066263022277343669578718895168534326250603453777594175500187360389116729240,
            55066263022277343669578718895168534326250603453777594175500187360389116729241
        ))

    def test_inverse_mod(self):
        prime = secp256k1_generator.curve().p()
        order = secp256k1_generator.order()
        for v in range(70):
            n = int(float("1e%d" % v))
            i = secp256k1_generator.inverse_mod(n, prime)
            assert n * i % prime == 1
            i = secp256k1_generator.inverse_mod(n, order)
            assert n * i % order == 1

    def test_deterministic_generate_k_A_1(self):
        """
        The example in http://tools.ietf.org/html/rfc6979#appendix-A.1
        """
        h = hashlib.sha256(b'sample').digest()
        val = from_bytes(h)
        self.assertEqual(val, 0xAF2BDBE1AA9B6EC1E2ADE1D694F41FC71A831D0268E9891562113D8A62ADD1BF)
        q = 0x4000000000000000000020108A2E0CC0D99F8A5EF
        x = 0x09A4D6792295A7F730FC3F2B49CBC0F62E862272F
        k = deterministic_generate_k(q, x, val)
        self.assertEqual(k, 0x23AF4074C90A02B3FE61D286D5C87F425E6BDD81B)

    def test_deterministic_generate_k_A_2_1(self):
        """
        The example in https://tools.ietf.org/html/rfc6979#appendix-A.2.3
        """
        hashes_values = (
            (hashlib.sha1, 0x37D7CA00D2C7B0E5E412AC03BD44BA837FDD5B28CD3B0021),
            (hashlib.sha224, 0x4381526B3FC1E7128F202E194505592F01D5FF4C5AF015D8),
            (hashlib.sha256, 0x32B1B6D7D42A05CB449065727A84804FB1A3E34D8F261496),
            (hashlib.sha384, 0x4730005C4FCB01834C063A7B6760096DBE284B8252EF4311),
            (hashlib.sha512, 0xA2AC7AB055E4F20692D49209544C203A7D1F2C0BFBC75DB1),
            )
        q = 0xFFFFFFFFFFFFFFFFFFFFFFFF99DEF836146BC9B1B4D22831
        x = 0x6FAB034934E4C0FC9AE67F5B5659A9D7D1FEFD187EE09FD4
        for h, v in hashes_values:
            v_sample = from_bytes(h(b'sample').digest())
            k = deterministic_generate_k(q, x, v_sample, h)
            self.assertEqual(k, v)

        hashes_values = (
            (hashlib.sha1, 0xD9CF9C3D3297D3260773A1DA7418DB5537AB8DD93DE7FA25),
            (hashlib.sha224, 0xF5DC805F76EF851800700CCE82E7B98D8911B7D510059FBE),
            (hashlib.sha256, 0x5C4CE89CF56D9E7C77C8585339B006B97B5F0680B4306C6C),
            (hashlib.sha384, 0x5AFEFB5D3393261B828DB6C91FBC68C230727B030C975693),
            (hashlib.sha512, 0x0758753A5254759C7CFBAD2E2D9B0792EEE44136C9480527),
            )
        for h, v in hashes_values:
            v_sample = from_bytes(h(b'test').digest())
            k = deterministic_generate_k(q, x, v_sample, h)
            self.assertEqual(k, v)

    def test_deterministic_generate_k_A_2_5(self):
        """
        The example in https://tools.ietf.org/html/rfc6979#appendix-A.2.5
        """
        h = hashlib.sha256(b'sample').digest()
        val = from_bytes(h)
        self.assertEqual(val, 0xAF2BDBE1AA9B6EC1E2ADE1D694F41FC71A831D0268E9891562113D8A62ADD1BF)
        generator_order = 0xFFFFFFFFFFFFFFFFFFFFFFFFFFFF16A2E0B8F03E13DD29455C5C2A3D
        secret_exponent = 0xF220266E1105BFE3083E03EC7A3A654651F45E37167E88600BF257C1
        k = deterministic_generate_k(generator_order, secret_exponent, val)
        self.assertEqual(k, 0xAD3029E0278F80643DE33917CE6908C70A8FF50A411F06E41DEDFCDC)

    def test_endian(self):
        from pycoin.ecdsa.intstream import from_bytes, to_bytes
        for e in ("big", "little"):
            assert from_bytes(to_bytes(768, 2, e), e) == 768
            assert from_bytes(to_bytes(3, 1, e), e) == 3
            assert from_bytes(to_bytes(66051, 3, e), e) == 66051


if __name__ == '__main__':
    unittest.main()<|MERGE_RESOLUTION|>--- conflicted
+++ resolved
@@ -1,16 +1,9 @@
 import hashlib
 import unittest
 
-<<<<<<< HEAD
 from pycoin.ecdsa.secp256k1 import secp256k1_generator
 from pycoin.ecdsa.intstream import to_bytes, from_bytes
 from pycoin.ecdsa.rfc6979 import deterministic_generate_k
-
-=======
-from pycoin.ecdsa import generator_secp256k1, sign, verify, public_pair_for_secret_exponent, deterministic_generate_k
-from pycoin.ecdsa.intstream import from_bytes
-from pycoin.ecdsa.numbertheory import inverse_mod
->>>>>>> 89e6adba
 
 
 class ECDSATestCase(unittest.TestCase):
@@ -86,23 +79,14 @@
         def do_test(secret_exponent, val_list):
             public_point = secret_exponent * secp256k1_generator
             for v in val_list:
-<<<<<<< HEAD
                 signature = secp256k1_generator.sign(secret_exponent, v)
                 r = secp256k1_generator.verify(public_point, v, signature)
-                assert r == True
+                assert r is True
                 r = secp256k1_generator.verify(public_point, v, (signature[0], secp256k1_generator.order() - signature[1]))
-                assert r == True
+                assert r is True
                 signature = signature[0],signature[1]+1
                 r = secp256k1_generator.verify(public_point, v, signature)
-                assert r == False
-=======
-                signature = sign(generator_secp256k1, secret_exponent, v)
-                r = verify(generator_secp256k1, public_point, v, signature)
-                assert r is True
-                signature = (signature[0], signature[1]+1)
-                r = verify(generator_secp256k1, public_point, v, signature)
                 assert r is False
->>>>>>> 89e6adba
 
         val_list = [100, 20000, 30000000, 400000000000, 50000000000000000, 60000000000000000000000]
 
@@ -185,7 +169,6 @@
         self.assertEqual(k, 0xAD3029E0278F80643DE33917CE6908C70A8FF50A411F06E41DEDFCDC)
 
     def test_endian(self):
-        from pycoin.ecdsa.intstream import from_bytes, to_bytes
         for e in ("big", "little"):
             assert from_bytes(to_bytes(768, 2, e), e) == 768
             assert from_bytes(to_bytes(3, 1, e), e) == 3
