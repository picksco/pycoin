import unittest

from pycoin.ecdsa.secp256k1 import secp256k1_generator
from pycoin.encoding import hash160_sec_to_bitcoin_address
from pycoin.key import Key
from pycoin.key.BIP32Node import BIP32Node
from pycoin.key.Key import InvalidPublicPairError, InvalidSecretExponentError
from pycoin.networks import pay_to_script_prefix_for_netcode, network_codes
from pycoin.ui.key_from_text import key_from_text
from pycoin.ui.validate import is_address_valid, is_wif_valid, is_public_bip32_valid, is_private_bip32_valid


def change_prefix(address, new_prefix):
    return hash160_sec_to_bitcoin_address(
<<<<<<< HEAD
        Key.from_text(address, generator=secp256k1_generator).hash160(), address_prefix=new_prefix)
=======
        key_from_text(address, generator=secp256k1_generator).hash160(), address_prefix=new_prefix)
>>>>>>> 519eaf2d


PAY_TO_HASH_ADDRESSES = [
    "1BgGZ9tcN4rm9KBzDn7KprQz87SZ26SAMH", "1EHNa6Q4Jz2uvNExL497mE43ikXhwF6kZm",
    "1cMh228HTCiwS8ZsaakH8A8wze1JR5ZsP", "1LagHJk2FyCV2VzrNHVqg3gYG4TSYwDV4m",
    "1CUNEBjYrCn2y1SdiUMohaKUi4wpP326Lb", "1NZUP3JAc9JkmbvmoTv7nVgZGtyJjirKV1"]

PAY_TO_SCRIPT_PREFIX = pay_to_script_prefix_for_netcode("BTC")

PAY_TO_SCRIPT_ADDRESSES = [change_prefix(t, PAY_TO_SCRIPT_PREFIX) for t in PAY_TO_HASH_ADDRESSES]


class KeyUtilsTest(unittest.TestCase):

    def test_address_valid_btc(self):
        for address in PAY_TO_HASH_ADDRESSES:
            self.assertEqual(is_address_valid(address), "BTC")
            a = address[:-1] + chr(ord(address[-1])+1)
            self.assertEqual(is_address_valid(a), None)

        for address in PAY_TO_HASH_ADDRESSES:
            self.assertEqual(is_address_valid(address, allowable_types=["pay_to_script"]), None)
            self.assertEqual(is_address_valid(address, allowable_types=["address"]), "BTC")

        for address in PAY_TO_SCRIPT_ADDRESSES:
            self.assertEqual(address[0], "3")
            self.assertEqual(is_address_valid(address, allowable_types=["pay_to_script"]), "BTC")
            self.assertEqual(is_address_valid(address, allowable_types=["address"]), None)

    def test_is_wif_valid(self):
        WIFS = ["KwDiBf89QgGbjEhKnhXJuH7LrciVrZi3qYjgd9M7rFU73sVHnoWn",
                "5HpHagT65TZzG1PH3CSu63k8DbpvD8s5ip4nEB3kEsreAnchuDf",
                "KwDiBf89QgGbjEhKnhXJuH7LrciVrZi3qYjgd9M7rFU74NMTptX4",
                "5HpHagT65TZzG1PH3CSu63k8DbpvD8s5ip4nEB3kEsreAvUcVfH"]

        for wif in WIFS:
            self.assertEqual(is_wif_valid(wif), "BTC")
            a = wif[:-1] + chr(ord(wif[-1])+1)
            self.assertEqual(is_wif_valid(a), None)

        NETWORK_NAMES = network_codes()
        for netcode in NETWORK_NAMES:
            for se in range(1, 10):
                key = Key(secret_exponent=se, generator=secp256k1_generator, netcode=netcode)
                for tv in [True, False]:
                    wif = key.wif(use_uncompressed=tv)
                    self.assertEqual(is_wif_valid(wif, allowable_netcodes=[netcode]), netcode)
                    a = wif[:-1] + chr(ord(wif[-1])+1)
                    self.assertEqual(is_wif_valid(a, allowable_netcodes=[netcode]), None)

    def test_is_public_private_bip32_valid(self):
        NETWORK_NAMES = network_codes()
        WALLET_KEYS = ["foo", "1", "2", "3", "4", "5"]

        # not all networks support BIP32 yet
        for netcode in "BTC XTN DOGE".split():
            for wk in WALLET_KEYS:
                wallet = BIP32Node.from_master_secret(secp256k1_generator, wk.encode("utf8"), netcode=netcode)
                text = wallet.wallet_key(as_private=True)
                self.assertEqual(is_private_bip32_valid(text, allowable_netcodes=NETWORK_NAMES), netcode)
                self.assertEqual(is_public_bip32_valid(text, allowable_netcodes=NETWORK_NAMES), None)
                a = text[:-1] + chr(ord(text[-1])+1)
                self.assertEqual(is_private_bip32_valid(a, allowable_netcodes=NETWORK_NAMES), None)
                self.assertEqual(is_public_bip32_valid(a, allowable_netcodes=NETWORK_NAMES), None)
                text = wallet.wallet_key(as_private=False)
                self.assertEqual(is_private_bip32_valid(text, allowable_netcodes=NETWORK_NAMES), None)
                self.assertEqual(is_public_bip32_valid(text, allowable_netcodes=NETWORK_NAMES), netcode)
                a = text[:-1] + chr(ord(text[-1])+1)
                self.assertEqual(is_private_bip32_valid(a, allowable_netcodes=NETWORK_NAMES), None)
                self.assertEqual(is_public_bip32_valid(a, allowable_netcodes=NETWORK_NAMES), None)

    def test_key_limits(self):
        nc = 'BTC'
        cc = b'000102030405060708090a0b0c0d0e0f'
        order = secp256k1_generator.order()

        for k in -1, 0, order, order + 1:
            self.assertRaises(InvalidSecretExponentError, Key, secret_exponent=k, generator=secp256k1_generator)
            self.assertRaises(InvalidSecretExponentError, BIP32Node, secp256k1_generator, nc, cc, secret_exponent=k)

        for i in range(1, 512):
            Key(secret_exponent=i, generator=secp256k1_generator)
            BIP32Node(secp256k1_generator, nc, cc, secret_exponent=i)

    def test_points(self):
        # From <https://crypto.stackexchange.com/questions/784/are-there-any-secp256k1-ecdsa-test-examples-available>
        test_points = []
        k = 1
        x = 0x79BE667EF9DCBBAC55A06295CE870B07029BFCDB2DCE28D959F2815B16F81798
        y = 0x483ADA7726A3C4655DA4FBFC0E1108A8FD17B448A68554199C47D08FFB10D4B8
        test_points.append((k, x, y))
        k = 2
        x = 0xC6047F9441ED7D6D3045406E95C07CD85C778E4B8CEF3CA7ABAC09B95C709EE5
        y = 0x1AE168FEA63DC339A3C58419466CEAEEF7F632653266D0E1236431A950CFE52A
        test_points.append((k, x, y))
        k = 3
        x = 0xF9308A019258C31049344F85F89D5229B531C845836F99B08601F113BCE036F9
        y = 0x388F7B0F632DE8140FE337E62A37F3566500A99934C2231B6CB9FD7584B8E672
        test_points.append((k, x, y))
        k = 4
        x = 0xE493DBF1C10D80F3581E4904930B1404CC6C13900EE0758474FA94ABE8C4CD13
        y = 0x51ED993EA0D455B75642E2098EA51448D967AE33BFBDFE40CFE97BDC47739922
        test_points.append((k, x, y))
        k = 5
        x = 0x2F8BDE4D1A07209355B4A7250A5C5128E88B84BDDC619AB7CBA8D569B240EFE4
        y = 0xD8AC222636E5E3D6D4DBA9DDA6C9C426F788271BAB0D6840DCA87D3AA6AC62D6
        test_points.append((k, x, y))
        k = 6
        x = 0xFFF97BD5755EEEA420453A14355235D382F6472F8568A18B2F057A1460297556
        y = 0xAE12777AACFBB620F3BE96017F45C560DE80F0F6518FE4A03C870C36B075F297
        test_points.append((k, x, y))
        k = 7
        x = 0x5CBDF0646E5DB4EAA398F365F2EA7A0E3D419B7E0330E39CE92BDDEDCAC4F9BC
        y = 0x6AEBCA40BA255960A3178D6D861A54DBA813D0B813FDE7B5A5082628087264DA
        test_points.append((k, x, y))
        k = 8
        x = 0x2F01E5E15CCA351DAFF3843FB70F3C2F0A1BDD05E5AF888A67784EF3E10A2A01
        y = 0x5C4DA8A741539949293D082A132D13B4C2E213D6BA5B7617B5DA2CB76CBDE904
        test_points.append((k, x, y))
        k = 9
        x = 0xACD484E2F0C7F65309AD178A9F559ABDE09796974C57E714C35F110DFC27CCBE
        y = 0xCC338921B0A7D9FD64380971763B61E9ADD888A4375F8E0F05CC262AC64F9C37
        test_points.append((k, x, y))
        k = 10
        x = 0xA0434D9E47F3C86235477C7B1AE6AE5D3442D49B1943C2B752A68E2A47E247C7
        y = 0x893ABA425419BC27A3B6C7E693A24C696F794C2ED877A1593CBEE53B037368D7
        test_points.append((k, x, y))
        k = 11
        x = 0x774AE7F858A9411E5EF4246B70C65AAC5649980BE5C17891BBEC17895DA008CB
        y = 0xD984A032EB6B5E190243DD56D7B7B365372DB1E2DFF9D6A8301D74C9C953C61B
        test_points.append((k, x, y))
        k = 12
        x = 0xD01115D548E7561B15C38F004D734633687CF4419620095BC5B0F47070AFE85A
        y = 0xA9F34FFDC815E0D7A8B64537E17BD81579238C5DD9A86D526B051B13F4062327
        test_points.append((k, x, y))
        k = 13
        x = 0xF28773C2D975288BC7D1D205C3748651B075FBC6610E58CDDEEDDF8F19405AA8
        y = 0x0AB0902E8D880A89758212EB65CDAF473A1A06DA521FA91F29B5CB52DB03ED81
        test_points.append((k, x, y))
        k = 14
        x = 0x499FDF9E895E719CFD64E67F07D38E3226AA7B63678949E6E49B241A60E823E4
        y = 0xCAC2F6C4B54E855190F044E4A7B3D464464279C27A3F95BCC65F40D403A13F5B
        test_points.append((k, x, y))
        k = 15
        x = 0xD7924D4F7D43EA965A465AE3095FF41131E5946F3C85F79E44ADBCF8E27E080E
        y = 0x581E2872A86C72A683842EC228CC6DEFEA40AF2BD896D3A5C504DC9FF6A26B58
        test_points.append((k, x, y))
        k = 16
        x = 0xE60FCE93B59E9EC53011AABC21C23E97B2A31369B87A5AE9C44EE89E2A6DEC0A
        y = 0xF7E3507399E595929DB99F34F57937101296891E44D23F0BE1F32CCE69616821
        test_points.append((k, x, y))
        k = 17
        x = 0xDEFDEA4CDB677750A420FEE807EACF21EB9898AE79B9768766E4FAA04A2D4A34
        y = 0x4211AB0694635168E997B0EAD2A93DAECED1F4A04A95C0F6CFB199F69E56EB77
        test_points.append((k, x, y))
        k = 18
        x = 0x5601570CB47F238D2B0286DB4A990FA0F3BA28D1A319F5E7CF55C2A2444DA7CC
        y = 0xC136C1DC0CBEB930E9E298043589351D81D8E0BC736AE2A1F5192E5E8B061D58
        test_points.append((k, x, y))
        k = 19
        x = 0x2B4EA0A797A443D293EF5CFF444F4979F06ACFEBD7E86D277475656138385B6C
        y = 0x85E89BC037945D93B343083B5A1C86131A01F60C50269763B570C854E5C09B7A
        test_points.append((k, x, y))
        k = 20
        x = 0x4CE119C96E2FA357200B559B2F7DD5A5F02D5290AFF74B03F3E471B273211C97
        y = 0x12BA26DCB10EC1625DA61FA10A844C676162948271D96967450288EE9233DC3A
        test_points.append((k, x, y))
        k = 112233445566778899
        x = 0xA90CC3D3F3E146DAADFC74CA1372207CB4B725AE708CEF713A98EDD73D99EF29
        y = 0x5A79D6B289610C68BC3B47F3D72F9788A26A06868B4D8E433E1E2AD76FB7DC76
        test_points.append((k, x, y))
        k = 112233445566778899112233445566778899
        x = 0xE5A2636BCFD412EBF36EC45B19BFB68A1BC5F8632E678132B885F7DF99C5E9B3
        y = 0x736C1CE161AE27B405CAFD2A7520370153C2C861AC51D6C1D5985D9606B45F39
        test_points.append((k, x, y))
        k = 28948022309329048855892746252171976963209391069768726095651290785379540373584
        x = 0xA6B594B38FB3E77C6EDF78161FADE2041F4E09FD8497DB776E546C41567FEB3C
        y = 0x71444009192228730CD8237A490FEBA2AFE3D27D7CC1136BC97E439D13330D55
        test_points.append((k, x, y))
        k = 57896044618658097711785492504343953926418782139537452191302581570759080747168
        x = 0x00000000000000000000003B78CE563F89A0ED9414F5AA28AD0D96D6795F9C63
        y = 0x3F3979BF72AE8202983DC989AEC7F2FF2ED91BDD69CE02FC0700CA100E59DDF3
        test_points.append((k, x, y))
        k = 86844066927987146567678238756515930889628173209306178286953872356138621120752
        x = 0xE24CE4BEEE294AA6350FAA67512B99D388693AE4E7F53D19882A6EA169FC1CE1
        y = 0x8B71E83545FC2B5872589F99D948C03108D36797C4DE363EBD3FF6A9E1A95B10
        test_points.append((k, x, y))
        k = 115792089237316195423570985008687907852837564279074904382605163141518161494317
        x = 0x4CE119C96E2FA357200B559B2F7DD5A5F02D5290AFF74B03F3E471B273211C97
        y = 0xED45D9234EF13E9DA259E05EF57BB3989E9D6B7D8E269698BAFD77106DCC1FF5
        test_points.append((k, x, y))
        k = 115792089237316195423570985008687907852837564279074904382605163141518161494318
        x = 0x2B4EA0A797A443D293EF5CFF444F4979F06ACFEBD7E86D277475656138385B6C
        y = 0x7A17643FC86BA26C4CBCF7C4A5E379ECE5FE09F3AFD9689C4A8F37AA1A3F60B5
        test_points.append((k, x, y))
        k = 115792089237316195423570985008687907852837564279074904382605163141518161494319
        x = 0x5601570CB47F238D2B0286DB4A990FA0F3BA28D1A319F5E7CF55C2A2444DA7CC
        y = 0x3EC93E23F34146CF161D67FBCA76CAE27E271F438C951D5E0AE6D1A074F9DED7
        test_points.append((k, x, y))
        k = 115792089237316195423570985008687907852837564279074904382605163141518161494320
        x = 0xDEFDEA4CDB677750A420FEE807EACF21EB9898AE79B9768766E4FAA04A2D4A34
        y = 0xBDEE54F96B9CAE9716684F152D56C251312E0B5FB56A3F09304E660861A910B8
        test_points.append((k, x, y))
        k = 115792089237316195423570985008687907852837564279074904382605163141518161494321
        x = 0xE60FCE93B59E9EC53011AABC21C23E97B2A31369B87A5AE9C44EE89E2A6DEC0A
        y = 0x081CAF8C661A6A6D624660CB0A86C8EFED6976E1BB2DC0F41E0CD330969E940E
        test_points.append((k, x, y))
        k = 115792089237316195423570985008687907852837564279074904382605163141518161494322
        x = 0xD7924D4F7D43EA965A465AE3095FF41131E5946F3C85F79E44ADBCF8E27E080E
        y = 0xA7E1D78D57938D597C7BD13DD733921015BF50D427692C5A3AFB235F095D90D7
        test_points.append((k, x, y))
        k = 115792089237316195423570985008687907852837564279074904382605163141518161494323
        x = 0x499FDF9E895E719CFD64E67F07D38E3226AA7B63678949E6E49B241A60E823E4
        y = 0x353D093B4AB17AAE6F0FBB1B584C2B9BB9BD863D85C06A4339A0BF2AFC5EBCD4
        test_points.append((k, x, y))
        k = 115792089237316195423570985008687907852837564279074904382605163141518161494324
        x = 0xF28773C2D975288BC7D1D205C3748651B075FBC6610E58CDDEEDDF8F19405AA8
        y = 0xF54F6FD17277F5768A7DED149A3250B8C5E5F925ADE056E0D64A34AC24FC0EAE
        test_points.append((k, x, y))
        k = 115792089237316195423570985008687907852837564279074904382605163141518161494325
        x = 0xD01115D548E7561B15C38F004D734633687CF4419620095BC5B0F47070AFE85A
        y = 0x560CB00237EA1F285749BAC81E8427EA86DC73A2265792AD94FAE4EB0BF9D908
        test_points.append((k, x, y))
        k = 115792089237316195423570985008687907852837564279074904382605163141518161494326
        x = 0x774AE7F858A9411E5EF4246B70C65AAC5649980BE5C17891BBEC17895DA008CB
        y = 0x267B5FCD1494A1E6FDBC22A928484C9AC8D24E1D20062957CFE28B3536AC3614
        test_points.append((k, x, y))
        k = 115792089237316195423570985008687907852837564279074904382605163141518161494327
        x = 0xA0434D9E47F3C86235477C7B1AE6AE5D3442D49B1943C2B752A68E2A47E247C7
        y = 0x76C545BDABE643D85C4938196C5DB3969086B3D127885EA6C3411AC3FC8C9358
        test_points.append((k, x, y))
        k = 115792089237316195423570985008687907852837564279074904382605163141518161494328
        x = 0xACD484E2F0C7F65309AD178A9F559ABDE09796974C57E714C35F110DFC27CCBE
        y = 0x33CC76DE4F5826029BC7F68E89C49E165227775BC8A071F0FA33D9D439B05FF8
        test_points.append((k, x, y))
        k = 115792089237316195423570985008687907852837564279074904382605163141518161494329
        x = 0x2F01E5E15CCA351DAFF3843FB70F3C2F0A1BDD05E5AF888A67784EF3E10A2A01
        y = 0xA3B25758BEAC66B6D6C2F7D5ECD2EC4B3D1DEC2945A489E84A25D3479342132B
        test_points.append((k, x, y))
        k = 115792089237316195423570985008687907852837564279074904382605163141518161494330
        x = 0x5CBDF0646E5DB4EAA398F365F2EA7A0E3D419B7E0330E39CE92BDDEDCAC4F9BC
        y = 0x951435BF45DAA69F5CE8729279E5AB2457EC2F47EC02184A5AF7D9D6F78D9755
        test_points.append((k, x, y))
        k = 115792089237316195423570985008687907852837564279074904382605163141518161494331
        x = 0xFFF97BD5755EEEA420453A14355235D382F6472F8568A18B2F057A1460297556
        y = 0x51ED8885530449DF0C4169FE80BA3A9F217F0F09AE701B5FC378F3C84F8A0998
        test_points.append((k, x, y))
        k = 115792089237316195423570985008687907852837564279074904382605163141518161494332
        x = 0x2F8BDE4D1A07209355B4A7250A5C5128E88B84BDDC619AB7CBA8D569B240EFE4
        y = 0x2753DDD9C91A1C292B24562259363BD90877D8E454F297BF235782C459539959
        test_points.append((k, x, y))
        k = 115792089237316195423570985008687907852837564279074904382605163141518161494333
        x = 0xE493DBF1C10D80F3581E4904930B1404CC6C13900EE0758474FA94ABE8C4CD13
        y = 0xAE1266C15F2BAA48A9BD1DF6715AEBB7269851CC404201BF30168422B88C630D
        test_points.append((k, x, y))
        k = 115792089237316195423570985008687907852837564279074904382605163141518161494334
        x = 0xF9308A019258C31049344F85F89D5229B531C845836F99B08601F113BCE036F9
        y = 0xC77084F09CD217EBF01CC819D5C80CA99AFF5666CB3DDCE4934602897B4715BD
        test_points.append((k, x, y))
        k = 115792089237316195423570985008687907852837564279074904382605163141518161494335
        x = 0xC6047F9441ED7D6D3045406E95C07CD85C778E4B8CEF3CA7ABAC09B95C709EE5
        y = 0xE51E970159C23CC65C3A7BE6B99315110809CD9ACD992F1EDC9BCE55AF301705
        test_points.append((k, x, y))
        k = 115792089237316195423570985008687907852837564279074904382605163141518161494336
        x = 0x79BE667EF9DCBBAC55A06295CE870B07029BFCDB2DCE28D959F2815B16F81798
        y = 0xB7C52588D95C3B9AA25B0403F1EEF75702E84BB7597AABE663B82F6F04EF2777
        test_points.append((k, x, y))
        k = 0xaa5e28d6a97a2479a65527f7290311a3624d4cc0fa1578598ee3c2613bf99522
        x = 0x34f9460f0e4f08393d192b3c5133a6ba099aa0ad9fd54ebccfacdfa239ff49c6
        y = 0x0b71ea9bd730fd8923f6d25a7a91e7dd7728a960686cb5a901bb419e0f2ca232
        test_points.append((k, x, y))
        k = 0x7e2b897b8cebc6361663ad410835639826d590f393d90a9538881735256dfae3
        x = 0xd74bf844b0862475103d96a611cf2d898447e288d34b360bc885cb8ce7c00575
        y = 0x131c670d414c4546b88ac3ff664611b1c38ceb1c21d76369d7a7a0969d61d97d
        test_points.append((k, x, y))
        k = 0x6461e6df0fe7dfd05329f41bf771b86578143d4dd1f7866fb4ca7e97c5fa945d
        x = 0xe8aecc370aedd953483719a116711963ce201ac3eb21d3f3257bb48668c6a72f
        y = 0xc25caf2f0eba1ddb2f0f3f47866299ef907867b7d27e95b3873bf98397b24ee1
        test_points.append((k, x, y))
        k = 0x376a3a2cdcd12581efff13ee4ad44c4044b8a0524c42422a7e1e181e4deeccec
        x = 0x14890e61fcd4b0bd92e5b36c81372ca6fed471ef3aa60a3e415ee4fe987daba1
        y = 0x297b858d9f752ab42d3bca67ee0eb6dcd1c2b7b0dbe23397e66adc272263f982
        test_points.append((k, x, y))
        k = 0x1b22644a7be026548810c378d0b2994eefa6d2b9881803cb02ceff865287d1b9
        x = 0xf73c65ead01c5126f28f442d087689bfa08e12763e0cec1d35b01751fd735ed3
        y = 0xf449a8376906482a84ed01479bd18882b919c140d638307f0c0934ba12590bde
        test_points.append((k, x, y))

        for k, x, y in test_points:
            self.assertTrue(secp256k1_generator.contains_point(x, y))
            K = Key(public_pair=(x, y))
            k = Key(secret_exponent=k, generator=secp256k1_generator)
            self.assertEqual(K.public_pair(), k.public_pair())

        self.assertRaises(ValueError, lambda: secp256k1_generator.Point(0, 0))
        self.assertRaises(InvalidPublicPairError, Key, public_pair=(0, 0), generator=secp256k1_generator)

    def test_repr(self):
        key = Key(secret_exponent=273, netcode='XTN', generator=secp256k1_generator)

        address = key.address()
        pub_k = key_from_text(address)
        self.assertEqual(repr(pub_k),  '<mhDVBkZBWLtJkpbszdjZRkH1o5RZxMwxca>')

        wif = key.wif()
<<<<<<< HEAD
        priv_k = Key.from_text(wif, generator=secp256k1_generator)
=======
        priv_k = key_from_text(wif, generator=secp256k1_generator)
>>>>>>> 519eaf2d
        self.assertEqual(
            repr(priv_k),
            'private_for <0264e1b1969f9102977691a40431b0b672055dcf31163897d996434420e6c95dc9>')


if __name__ == '__main__':
    unittest.main()<|MERGE_RESOLUTION|>--- conflicted
+++ resolved
@@ -12,11 +12,7 @@
 
 def change_prefix(address, new_prefix):
     return hash160_sec_to_bitcoin_address(
-<<<<<<< HEAD
-        Key.from_text(address, generator=secp256k1_generator).hash160(), address_prefix=new_prefix)
-=======
         key_from_text(address, generator=secp256k1_generator).hash160(), address_prefix=new_prefix)
->>>>>>> 519eaf2d
 
 
 PAY_TO_HASH_ADDRESSES = [
@@ -322,11 +318,7 @@
         self.assertEqual(repr(pub_k),  '<mhDVBkZBWLtJkpbszdjZRkH1o5RZxMwxca>')
 
         wif = key.wif()
-<<<<<<< HEAD
-        priv_k = Key.from_text(wif, generator=secp256k1_generator)
-=======
         priv_k = key_from_text(wif, generator=secp256k1_generator)
->>>>>>> 519eaf2d
         self.assertEqual(
             repr(priv_k),
             'private_for <0264e1b1969f9102977691a40431b0b672055dcf31163897d996434420e6c95dc9>')
