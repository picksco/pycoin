import unittest

from pycoin.contrib.msg_signing import parse_signed_message, verify_message
from pycoin.ecdsa.secp256k1 import secp256k1_generator
from pycoin.key import Key


def test_against_myself():
    """
    Test code that verifies against ourselves only. Useful but not so great.
    """
    from pycoin.contrib.msg_signing import (
            parse_signed_message, sign_message, verify_message)
    from pycoin.encoding import bitcoin_address_to_hash160_sec_with_prefix
    from pycoin.encoding import wif_to_tuple_of_secret_exponent_compressed

    nc = "BTC"
    for wif, right_addr in [
                    ('L4gXBvYrXHo59HLeyem94D9yLpRkURCHmCwQtPuWW9m6o1X8p8sp',
                     '1LsPb3D1o1Z7CzEt1kv5QVxErfqzXxaZXv'),
                    ('5KYZdUEo39z3FPrtuX2QbbwGnNP5zTd7yyr2SC1j299sBCnWjss',
                     '1HZwkjkeaoZfTSaJxDw6aKkxp45agDiEzN'),
                ]:
        se, comp = wif_to_tuple_of_secret_exponent_compressed(wif)

<<<<<<< HEAD
        k = Key(secret_exponent=se, is_compressed=comp)
        assert k.address(netcode=nc) == right_addr
=======
        k = Key(generator=secp256k1_generator, secret_exponent=se, is_compressed=comp)
        assert k.address() == right_addr
>>>>>>> ba06ce82

        vk = Key(public_pair=k.public_pair(), is_compressed=comp)
        assert vk.address(netcode=nc) == right_addr

        h160, pubpre = bitcoin_address_to_hash160_sec_with_prefix(right_addr)
        vk2 = Key(hash160=h160)
        assert vk2.address(netcode=nc) == right_addr

        for i in range(1, 30, 10):
            msg = 'test message %s' % ('A'*i)
            sig = sign_message(k, msg, verbose=1)
            assert right_addr in sig

            # check parsing works
            m, a, s = parse_signed_message(sig)
            assert m == msg, m
            assert a == right_addr, a

            sig2 = sign_message(k, msg, verbose=0)
            assert sig2 in sig, (sig, sig2)

            assert s == sig2, s

            ok = verify_message(k, sig2, msg, netcode=nc)
            assert ok

            ok = verify_message(k, sig2.encode('ascii'), msg, netcode=nc)
            assert ok


def test_msg_parse():
    """
        Test against real-world signatures found in the wild.
    """

    # Output from brainwallet in "multibit" mode.
    multibit = '''

-----BEGIN BITCOIN SIGNED MESSAGE-----
This is an example of a signed message.
-----BEGIN BITCOIN SIGNATURE-----
Version: Bitcoin-qt (1.0)
Address: 1HZwkjkeaoZfTSaJxDw6aKkxp45agDiEzN

HCT1esk/TWlF/o9UNzLDANqsPXntkMErf7erIrjH5IBOZP98cNcmWmnW0GpSAi3wbr6CwpUAN4ctNn1T71UBwSc=
-----END BITCOIN SIGNATURE-----

'''
    m, a, s = parse_signed_message(multibit)
    assert m == 'This is an example of a signed message.'
    assert a == '1HZwkjkeaoZfTSaJxDw6aKkxp45agDiEzN'
    assert s == ('HCT1esk/TWlF/o9UNzLDANqsPXntkMErf7erIrjH5IBOZ'
                 'P98cNcmWmnW0GpSAi3wbr6CwpUAN4ctNn1T71UBwSc=')
    ok = verify_message(a, s, m, netcode='BTC')
    assert ok

    # Sampled from: https://www.bitrated.com/u/Bit2c.txt on Sep 3/2014
    bit2c = '''\
Username: Bit2c
Public key: 0396267072e597ad5d043db7c73e13af84a77a7212871f1aade607fb0f2f96e1a8
Public key address: 15etuU8kwLFCBbCNRsgQTvWgrGWY9829ej
URL: https://www.bitrated.com/u/Bit2c

-----BEGIN BITCOIN SIGNED MESSAGE-----
We will try to contact both parties to gather information and evidence, and do my best to make rightful judgement. Evidence may be submitted to us on https://www.bit2c.co.il/home/contact or in a private message to info@bit2c.co.il or in any agreed way.

https://www.bit2c.co.il
-----BEGIN SIGNATURE-----
15etuU8kwLFCBbCNRsgQTvWgrGWY9829ej
H2utKkquLbyEJamGwUfS9J0kKT4uuMTEr2WX2dPU9YImg4LeRpyjBelrqEqfM4QC8pJ+hVlQgZI5IPpLyRNxvK8=
-----END BITCOIN SIGNED MESSAGE-----
'''
    m, a, s = parse_signed_message(bit2c)
    assert a == '15etuU8kwLFCBbCNRsgQTvWgrGWY9829ej'
    assert s == ('H2utKkquLbyEJamGwUfS9J0kKT4uuMTEr2WX2dPU9YI'
                 'mg4LeRpyjBelrqEqfM4QC8pJ+hVlQgZI5IPpLyRNxvK8=')
    ok = verify_message(a, s, m, netcode='BTC')
    assert ok

    # testnet example
    # Sampled from: http://testnet.bitrated.com/u/bearbin.txt on Sep 3/2014
    # NOTE: Testnet3
    bearbin = '''\
Username: bearbin
Public key: 03fc594c16779054fc5e119c309215c1f40f2ce104b0169cddeb6d20445bd28f67
Public key address: n2D9XsQX1mDpFGgYqsfmePTy61LJFQnXQM
URL: http://testnet.bitrated.com/u/bearbin

-----BEGIN BITCOIN SIGNED MESSAGE-----
Contact
-----------

bearbin@gmail.com - Email or hangouts (text only).

/u/bearbin on reddit (slow response, not preferred for use with the service, just for contact).

Resolution Guidelines:
-----------------------------

 * Evidence is needed. (e.g. pictures w/ proof that it's you).
 * If anybody fails to respond, money goes to the other person after 2 weeks.
 * Additional terms available on request.

Pricing
----------

 * 0.7% Min 0.003 Max 0.15
 * Payment in advance.
-----BEGIN SIGNATURE-----
n2D9XsQX1mDpFGgYqsfmePTy61LJFQnXQM
IEackZgifpBJs3SqQQ6leUwzvakTZgUKTDuCCn6rVMOQgHlIEzWSYZGQu2H+1chvu68uutzt04cGmsHy/kRIaEc=
-----END BITCOIN SIGNED MESSAGE-----
'''
    m, a, s = parse_signed_message(bearbin)
    assert a == 'n2D9XsQX1mDpFGgYqsfmePTy61LJFQnXQM'
    assert s == ('IEackZgifpBJs3SqQQ6leUwzvakTZgUKTDuCCn6rVMOQgH'
                 'lIEzWSYZGQu2H+1chvu68uutzt04cGmsHy/kRIaEc=')
    ok = verify_message(a, s, m, netcode='XTN')
    assert ok


class MsgSigningTests(unittest.TestCase):
    def test_1(self):
        test_against_myself()

    def test_2(self):
        test_msg_parse()


if __name__ == "__main__":
    unittest.main()<|MERGE_RESOLUTION|>--- conflicted
+++ resolved
@@ -23,13 +23,8 @@
                 ]:
         se, comp = wif_to_tuple_of_secret_exponent_compressed(wif)
 
-<<<<<<< HEAD
-        k = Key(secret_exponent=se, is_compressed=comp)
+        k = Key(secret_exponent=se, generator=secp256k1_generator, is_compressed=comp)
         assert k.address(netcode=nc) == right_addr
-=======
-        k = Key(generator=secp256k1_generator, secret_exponent=se, is_compressed=comp)
-        assert k.address() == right_addr
->>>>>>> ba06ce82
 
         vk = Key(public_pair=k.public_pair(), is_compressed=comp)
         assert vk.address(netcode=nc) == right_addr
