import itertools
import unittest

from pycoin.ecdsa.secp256k1 import secp256k1_generator
from pycoin.key import Key
from pycoin.solve.utils import build_hash160_lookup
from pycoin.tx.Tx import Tx, TxIn, TxOut
from pycoin.tx.tx_utils import create_tx
from pycoin.ui.ui import script_for_multisig


class MultisigIndividualTest(unittest.TestCase):
    def multisig_M_of_N_individually(self, M, N):
<<<<<<< HEAD
        nc = "BTC"
        keys = [Key(secret_exponent=i) for i in range(1, N+2)]
=======
        keys = [Key(secret_exponent=i, generator=secp256k1_generator) for i in range(1, N+2)]
>>>>>>> ba06ce82
        tx_in = TxIn.coinbase_tx_in(script=b'')
        script = script_for_multisig(m=M, sec_keys=[key.sec() for key in keys[:N]])
        tx_out = TxOut(1000000, script)
        tx1 = Tx(version=1, txs_in=[tx_in], txs_out=[tx_out])
        for partial_key_list in itertools.permutations(keys[:N], M):
            tx2 = create_tx(tx1.tx_outs_as_spendable(), [keys[-1].address(netcode=nc)])
            for key in partial_key_list:
                self.assertEqual(tx2.bad_signature_count(), 1)
                hash160_lookup = build_hash160_lookup([key.secret_exponent()], [secp256k1_generator])
                tx2.sign(hash160_lookup=hash160_lookup)
            self.assertEqual(tx2.bad_signature_count(), 0)

    def test_multisig_one_at_a_time(self):
        for N in range(1, 4):
            for M in range(1, N+1):
                self.multisig_M_of_N_individually(M, N)


if __name__ == "__main__":
    unittest.main()<|MERGE_RESOLUTION|>--- conflicted
+++ resolved
@@ -11,12 +11,8 @@
 
 class MultisigIndividualTest(unittest.TestCase):
     def multisig_M_of_N_individually(self, M, N):
-<<<<<<< HEAD
         nc = "BTC"
-        keys = [Key(secret_exponent=i) for i in range(1, N+2)]
-=======
         keys = [Key(secret_exponent=i, generator=secp256k1_generator) for i in range(1, N+2)]
->>>>>>> ba06ce82
         tx_in = TxIn.coinbase_tx_in(script=b'')
         script = script_for_multisig(m=M, sec_keys=[key.sec() for key in keys[:N]])
         tx_out = TxOut(1000000, script)
