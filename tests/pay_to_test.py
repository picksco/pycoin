--- conflicted
+++ resolved
@@ -5,13 +5,13 @@
 from pycoin.cmds.tx import DEFAULT_VERSION
 from pycoin.ecdsa.secp256k1 import secp256k1_generator
 from pycoin.key import Key
-from pycoin.key.key_from_text import key_from_text
 from pycoin.serialize import h2b
 from pycoin.tx import tx_utils
 from pycoin.tx.Spendable import Spendable
 from pycoin.tx.Tx import Tx, TxIn, TxOut
 from pycoin.tx.tx_utils import LazySecretExponentDB
 from pycoin.solve.utils import build_hash160_lookup, build_p2sh_lookup
+from pycoin.ui.key_from_text import key_from_text
 from pycoin.ui.ui import (
     address_for_pay_to_script, address_for_script, info_from_multisig_script, nulldata_for_script, script_for_address,
     script_for_multisig, script_for_p2pkh, script_for_p2pk, script_for_nulldata, script_for_nulldata_push
@@ -31,92 +31,50 @@
         for se in range(1, 100):
             key = Key(secret_exponent=se, generator=secp256k1_generator)
             for b in [True, False]:
-<<<<<<< HEAD
-                addr = key.address(use_uncompressed=b, netcode=nc)
-                st = script_obj_from_address(addr)
-                self.assertEqual(st.address(netcode=nc), addr)
-                sc = st.script()
-                st = script_obj_from_script(sc)
-                self.assertEqual(st.address(netcode=nc), addr)
-=======
-                addr = key.address(use_uncompressed=b)
+                addr = key.address(use_uncompressed=b, netcode=nc)
                 sc = script_for_p2pkh(key.hash160(use_uncompressed=b))
                 afs_address = address_for_script(sc)
                 self.assertEqual(afs_address, addr)
->>>>>>> ba06ce82
 
     def test_solve_pay_to_address(self):
         nc = "BTC"
         for se in range(1, 10):
             key = Key(secret_exponent=se, generator=secp256k1_generator)
             for b in [True, False]:
-<<<<<<< HEAD
-                addr = key.address(use_uncompressed=b, netcode=nc)
-                st = script_obj_from_address(addr)
-                self.assertEqual(st.address(netcode=nc), addr)
-                hl = build_hash160_lookup([se])
-                sv = 100
-                st.solve(hash160_lookup=hl, signature_for_hash_type_f=const_f(sv), signature_type=SIGHASH_ALL)
-                sc = st.script()
-                st = script_obj_from_script(sc)
-                self.assertEqual(st.address(netcode=nc), addr)
-=======
-                addr = key.address(use_uncompressed=b)
+                addr = key.address(use_uncompressed=b, netcode=nc)
                 script = script_for_p2pkh(key.hash160(use_uncompressed=b))
-                afs_address = address_for_script(script)
+                afs_address = address_for_script(script, netcode=nc)
                 self.assertEqual(afs_address, addr)
                 hl = build_hash160_lookup([se], [secp256k1_generator])
                 tx = Tx(1, [], [TxOut(100, script)])
                 tx.sign(hash160_lookup=hl)
-                afs_address = tx.txs_out[0].address("BTC")
-                self.assertEqual(afs_address, addr)
->>>>>>> ba06ce82
+                afs_address = tx.txs_out[0].address(netcode=nc)
+                self.assertEqual(afs_address, addr)
 
     def test_script_type_pay_to_public_pair(self):
         nc = "BTC"
         for se in range(1, 100):
             key = Key(secret_exponent=se, generator=secp256k1_generator)
             for b in [True, False]:
-<<<<<<< HEAD
-                st = ScriptPayToPublicKey.from_key(key, use_uncompressed=b)
-                addr = key.address(use_uncompressed=b, netcode=nc)
-                self.assertEqual(st.address(netcode=nc), addr)
-                sc = st.script()
-                st = script_obj_from_script(sc)
-                self.assertEqual(st.address(netcode=nc), addr)
-=======
-                addr = key.address(use_uncompressed=b)
+                addr = key.address(use_uncompressed=b, netcode=nc)
                 sc = script_for_p2pk(key.sec(use_uncompressed=b))
-                afs_address = address_for_script(sc)
-                self.assertEqual(afs_address, addr)
->>>>>>> ba06ce82
+                afs_address = address_for_script(sc, netcode=nc)
+                self.assertEqual(afs_address, addr)
 
     def test_solve_pay_to_public_pair(self):
         nc = "BTC"
         for se in range(1, 10):
             key = Key(secret_exponent=se, generator=secp256k1_generator)
             for b in [True, False]:
-<<<<<<< HEAD
-                addr = key.address(use_uncompressed=b, netcode=nc)
-                st = ScriptPayToPublicKey.from_key(key, use_uncompressed=b)
-                self.assertEqual(st.address(netcode=nc), addr)
-                hl = build_hash160_lookup([se])
-                sv = 100
-                st.solve(hash160_lookup=hl, signature_for_hash_type_f=const_f(sv), signature_type=SIGHASH_ALL)
-                sc = st.script()
-                st = script_obj_from_script(sc)
-                self.assertEqual(st.address(netcode=nc), addr)
-=======
-                addr = key.address(use_uncompressed=b)
+                addr = key.address(use_uncompressed=b, netcode=nc)
                 script = script_for_p2pk(key.sec(use_uncompressed=b))
-                afs_address = address_for_script(script)
+                afs_address = address_for_script(script, netcode=nc)
                 self.assertEqual(afs_address, addr)
                 hl = build_hash160_lookup([se], [secp256k1_generator])
                 tx = Tx(1, [], [TxOut(100, script)])
                 tx.sign(hash160_lookup=hl)
-                afs_address = tx.txs_out[0].address("BTC")
-                self.assertEqual(afs_address, addr)
->>>>>>> ba06ce82
+                afs_address = tx.txs_out[0].address(netcode=nc)
+                self.assertEqual(afs_address, addr)
 
     def test_sign(self):
         tx_out_script = h2b("76a91491b24bf9f5288532960ac687abb035127b1d28a588ac")
@@ -176,12 +134,8 @@
         self.assertEqual(s, script)
 
     def multisig_M_of_N(self, M, N, unsigned_id, signed_id):
-<<<<<<< HEAD
-        nc = "BTC"
-        keys = [Key(secret_exponent=i) for i in range(1, N+2)]
-=======
+        nc = "BTC"
         keys = [Key(secret_exponent=i, generator=secp256k1_generator) for i in range(1, N+2)]
->>>>>>> ba06ce82
         tx_in = TxIn.coinbase_tx_in(script=b'')
         script = script_for_multisig(m=M, sec_keys=[key.sec() for key in keys[:N]])
         tx_out = TxOut(1000000, script)
@@ -255,13 +209,8 @@
         M, N = 3, 3
         keys = [Key(secret_exponent=i, generator=secp256k1_generator) for i in range(1, N+2)]
         tx_in = TxIn.coinbase_tx_in(script=b'')
-<<<<<<< HEAD
-        underlying_script = ScriptMultisig(m=M, sec_keys=[key.sec() for key in keys[:N]]).script()
+        underlying_script = script_for_multisig(m=M, sec_keys=[key.sec() for key in keys[:N]])
         address = address_for_pay_to_script(underlying_script, netcode=nc)
-=======
-        underlying_script = script_for_multisig(m=M, sec_keys=[key.sec() for key in keys[:N]])
-        address = address_for_pay_to_script(underlying_script, "BTC")
->>>>>>> ba06ce82
         self.assertEqual(address, "39qEwuwyb2cAX38MFtrNzvq3KV9hSNov3q")
         script = script_for_address(address)
         tx_out = TxOut(1000000, script)
@@ -324,13 +273,8 @@
         tx = Tx.from_hex(partially_signed_raw_tx)
         tx_out = TxOut(1000000, h2b("a914a10dfa21ee8c33b028b92562f6fe04e60563d3c087"))
         tx.set_unspents([tx_out])
-<<<<<<< HEAD
-        key, netcode = key_from_text("cThRBRu2jAeshWL3sH3qbqdq9f4jDiDbd1SVz4qjTZD2xL1pdbsx")
-        hash160_lookup = build_hash160_lookup([key.secret_exponent()])
-=======
-        key = Key.from_text("cThRBRu2jAeshWL3sH3qbqdq9f4jDiDbd1SVz4qjTZD2xL1pdbsx", generator=secp256k1_generator)
+        key, netcode = key_from_text(secp256k1_generator, "cThRBRu2jAeshWL3sH3qbqdq9f4jDiDbd1SVz4qjTZD2xL1pdbsx")
         hash160_lookup = build_hash160_lookup([key.secret_exponent()], [secp256k1_generator])
->>>>>>> ba06ce82
         self.assertEqual(tx.bad_signature_count(), 1)
         tx.sign(hash160_lookup=hash160_lookup, p2sh_lookup=p2sh_lookup)
         self.assertEqual(tx.bad_signature_count(), 0)
