import binascii
import unittest

from pycoin.encoding import double_sha256, to_bytes_32
from pycoin.key import Key
from pycoin.serialize import b2h, b2h_rev, h2b, h2b_rev
from pycoin.tx.pay_to import build_hash160_lookup, build_p2sh_lookup
<<<<<<< HEAD
from pycoin.tx.script.VM import VM
=======
from pycoin.tx.script.VM import ScriptTools
>>>>>>> 1f7734be
from pycoin.tx.Tx import SIGHASH_ALL, SIGHASH_SINGLE, SIGHASH_NONE, SIGHASH_ANYONECANPAY, Tx
from pycoin.tx.TxOut import TxOut
from pycoin.tx.tx_utils import LazySecretExponentDB


class SegwitTest(unittest.TestCase):

    def check_unsigned(self, tx):
        for idx, txs_in in enumerate(tx.txs_in):
            self.assertFalse(tx.is_signature_ok(idx))

    def check_signed(self, tx):
        for idx, txs_in in enumerate(tx.txs_in):
            self.assertTrue(tx.is_signature_ok(idx))

    def unsigned_copy(self, tx):
        tx = Tx.from_hex(tx.as_hex())
        for tx_in in tx.txs_in:
            tx_in.script = b''
            tx_in.witness = []
        return tx

    def check_bip143_tx(self, tx_u_hex, tx_s_hex, txs_out_value_scripthex_pair, tx_in_count, tx_out_count, version, lock_time):
        tx_u = Tx.from_hex(tx_u_hex)
        tx_s = Tx.from_hex(tx_s_hex)
        txs_out = [
            TxOut(int(coin_value * 1e8), h2b(script_hex)) for coin_value, script_hex in txs_out_value_scripthex_pair
        ]
        for tx in (tx_u, tx_s):
            self.assertEqual(len(tx.txs_in), tx_in_count)
            self.assertEqual(len(tx.txs_out), tx_out_count)
            self.assertEqual(tx.version, version)
            self.assertEqual(tx.lock_time, lock_time)
            tx.set_unspents(txs_out)
        self.check_unsigned(tx_u)
        self.check_signed(tx_s)
        tx_hex = tx_u.as_hex()
        self.assertEqual(tx_hex, tx_u_hex)
        tx_hex = tx_s.as_hex()
        self.assertEqual(tx_hex, tx_s_hex)
        tx_u_prime = self.unsigned_copy(tx_s)
        tx_hex = tx_u_prime.as_hex()
        self.assertEqual(tx_hex, tx_u_hex)
        self.assertEqual(b2h_rev(double_sha256(h2b(tx_s_hex))), tx_s.w_id())
        self.assertEqual(b2h_rev(double_sha256(h2b(tx_u_hex))), tx_u.w_id())
        self.assertEqual(b2h_rev(double_sha256(h2b(tx_u_hex))), tx_u.id())
        return tx_u, tx_s

    def check_tx_can_be_signed(self, tx_u, tx_s, private_keys=[], p2sh_values=[]):
        tx_u_prime = self.unsigned_copy(tx_s)
        tx_u_hex = tx_u.as_hex()
        tx_s_hex = tx_s.as_hex()
        tx_u_prime.set_unspents(tx_s.unspents)
        tx_u_prime.sign(
            hash160_lookup=LazySecretExponentDB([Key(pk).wif() for pk in private_keys], {}),
            p2sh_lookup=build_p2sh_lookup([h2b(x) for x in p2sh_values])
        )
        self.check_signed(tx_u_prime)
        tx_hex = tx_u_prime.as_hex()
        self.assertEqual(tx_hex, tx_s_hex)

    def test_bip143_txs(self):
        # these five examples are from BIP 143 at
        # https://github.com/bitcoin/bips/blob/master/bip-0143.mediawiki

        tx_u1, tx_s1 = self.check_bip143_tx(
            '0100000002fff7f7881a8099afa6940d42d1e7f6362bec38171ea3edf433541db4e4ad969f0000000000eeffffffef51e1b804cc89d182d279655c3aa89e815b1b309fe287d9b2b55d57b90ec68a0100000000ffffffff02202cb206000000001976a9148280b37df378db99f66f85c95a783a76ac7a6d5988ac9093510d000000001976a9143bde42dbee7e4dbe6a21b2d50ce2f0167faa815988ac11000000',
            '01000000000102fff7f7881a8099afa6940d42d1e7f6362bec38171ea3edf433541db4e4ad969f00000000494830450221008b9d1dc26ba6a9cb62127b02742fa9d754cd3bebf337f7a55d114c8e5cdd30be022040529b194ba3f9281a99f2b1c0a19c0489bc22ede944ccf4ecbab4cc618ef3ed01eeffffffef51e1b804cc89d182d279655c3aa89e815b1b309fe287d9b2b55d57b90ec68a0100000000ffffffff02202cb206000000001976a9148280b37df378db99f66f85c95a783a76ac7a6d5988ac9093510d000000001976a9143bde42dbee7e4dbe6a21b2d50ce2f0167faa815988ac000247304402203609e17b84f6a7d30c80bfa610b5b4542f32a8a0d5447a12fb1366d7f01cc44a0220573a954c4518331561406f90300e8f3358f51928d43c212a8caed02de67eebee0121025476c2e83188368da1ff3e292e7acafcdb3566bb0ad253f62fc70f07aeee635711000000',
            [
                (6.25, "2103c9f4836b9a4f77fc0d81f7bcb01b7f1b35916864b9476c241ce9fc198bd25432ac"),
                (6, "00141d0f172a0ecb48aee1be1f2687d2963ae33f71a1")
            ],
            2,
            2,
            1,
            17
        )

        self.assertEqual(b2h(tx_s1.hash_prevouts(SIGHASH_ALL)),
                         "96b827c8483d4e9b96712b6713a7b68d6e8003a781feba36c31143470b4efd37")
        self.assertEqual(b2h(tx_s1.hash_sequence(SIGHASH_ALL)),
                         "52b0a642eea2fb7ae638c36f6252b6750293dbe574a806984b8e4d8548339a3b")
        self.assertEqual(b2h(tx_s1.hash_outputs(SIGHASH_ALL, 0)),
                         "863ef3e1a92afbfdb97f31ad0fc7683ee943e9abcf2501590ff8f6551f47e5e5")

<<<<<<< HEAD
        script = VM.compile("OP_DUP OP_HASH160 %s OP_EQUALVERIFY OP_CHECKSIG" % b2h(tx_s1.unspents[1].script[2:]))
=======
        script = ScriptTools.compile("OP_DUP OP_HASH160 %s OP_EQUALVERIFY OP_CHECKSIG" % b2h(tx_s1.unspents[1].script[2:]))
>>>>>>> 1f7734be
        self.assertEqual(b2h(tx_s1.segwit_signature_preimage(script=script, tx_in_idx=1, hash_type=SIGHASH_ALL)),
                         "0100000096b827c8483d4e9b96712b6713a7b68d6e8003a781feba36c31143470b4efd3752b0a642eea2fb7ae638c36f6252b6750293dbe574a806984b8e4d8548339a3bef51e1b804cc89d182d279655c3aa89e815b1b309fe287d9b2b55d57b90ec68a010000001976a9141d0f172a0ecb48aee1be1f2687d2963ae33f71a188ac0046c32300000000ffffffff863ef3e1a92afbfdb97f31ad0fc7683ee943e9abcf2501590ff8f6551f47e5e51100000001000000")

        self.assertEqual(b2h(to_bytes_32(tx_s1.signature_for_hash_type_segwit(script, 1, 1))),
                         "c37af31116d1b27caf68aae9e3ac82f1477929014d5b917657d0eb49478cb670")
        self.check_tx_can_be_signed(tx_u1, tx_s1, [
            0xbbc27228ddcb9209d7fd6f36b02f7dfa6252af40bb2f1cbc7a557da8027ff866,
            0x619c335025c7f4012e556c2a58b2506e30b8511b53ade95ea316fd8c3286feb9
        ])

        tx_u2, tx_s2 = self.check_bip143_tx(
            "0100000001db6b1b20aa0fd7b23880be2ecbd4a98130974cf4748fb66092ac4d3ceb1a54770100000000feffffff02b8b4eb0b000000001976a914a457b684d7f0d539a46a45bbc043f35b59d0d96388ac0008af2f000000001976a914fd270b1ee6abcaea97fea7ad0402e8bd8ad6d77c88ac92040000",
            "01000000000101db6b1b20aa0fd7b23880be2ecbd4a98130974cf4748fb66092ac4d3ceb1a5477010000001716001479091972186c449eb1ded22b78e40d009bdf0089feffffff02b8b4eb0b000000001976a914a457b684d7f0d539a46a45bbc043f35b59d0d96388ac0008af2f000000001976a914fd270b1ee6abcaea97fea7ad0402e8bd8ad6d77c88ac02473044022047ac8e878352d3ebbde1c94ce3a10d057c24175747116f8288e5d794d12d482f0220217f36a485cae903c713331d877c1f64677e3622ad4010726870540656fe9dcb012103ad1d8e89212f0b92c74d23bb710c00662ad1470198ac48c43f7d6f93a2a2687392040000",
            [(10, "a9144733f37cf4db86fbc2efed2500b4f4e49f31202387")],
            1,
            2,
            1,
            1170
        )
        self.check_tx_can_be_signed(
            tx_u2, tx_s2, [0xeb696a065ef48a2192da5b28b694f87544b30fae8327c4510137a922f32c6dcf],
            ["001479091972186c449eb1ded22b78e40d009bdf0089"])

        tx_u3, tx_s3 = self.check_bip143_tx(
            "0100000002fe3dc9208094f3ffd12645477b3dc56f60ec4fa8e6f5d67c565d1c6b9216b36e0000000000ffffffff0815cf020f013ed6cf91d29f4202e8a58726b1ac6c79da47c23d1bee0a6925f80000000000ffffffff0100f2052a010000001976a914a30741f8145e5acadf23f751864167f32e0963f788ac00000000",
            "01000000000102fe3dc9208094f3ffd12645477b3dc56f60ec4fa8e6f5d67c565d1c6b9216b36e000000004847304402200af4e47c9b9629dbecc21f73af989bdaa911f7e6f6c2e9394588a3aa68f81e9902204f3fcf6ade7e5abb1295b6774c8e0abd94ae62217367096bc02ee5e435b67da201ffffffff0815cf020f013ed6cf91d29f4202e8a58726b1ac6c79da47c23d1bee0a6925f80000000000ffffffff0100f2052a010000001976a914a30741f8145e5acadf23f751864167f32e0963f788ac000347304402200de66acf4527789bfda55fc5459e214fa6083f936b430a762c629656216805ac0220396f550692cd347171cbc1ef1f51e15282e837bb2b30860dc77c8f78bc8501e503473044022027dc95ad6b740fe5129e7e62a75dd00f291a2aeb1200b84b09d9e3789406b6c002201a9ecd315dd6a0e632ab20bbb98948bc0c6fb204f2c286963bb48517a7058e27034721026dccc749adc2a9d0d89497ac511f760f45c47dc5ed9cf352a58ac706453880aeadab210255a9626aebf5e29c0e6538428ba0d1dcf6ca98ffdf086aa8ced5e0d0215ea465ac00000000",
            [
                (1.5625, "21036d5c20fa14fb2f635474c1dc4ef5909d4568e5569b79fc94d3448486e14685f8ac"),
                (49, "00205d1b56b63d714eebe542309525f484b7e9d6f686b3781b6f61ef925d66d6f6a0")
            ],
            2,
            1,
            1,
            0
        )

        tx_u4, tx_s4 = self.check_bip143_tx(
            "0100000002e9b542c5176808107ff1df906f46bb1f2583b16112b95ee5380665ba7fcfc0010000000000ffffffff80e68831516392fcd100d186b3c2c7b95c80b53c77e77c35ba03a66b429a2a1b0000000000ffffffff0280969800000000001976a914de4b231626ef508c9a74a8517e6783c0546d6b2888ac80969800000000001976a9146648a8cd4531e1ec47f35916de8e259237294d1e88ac00000000",
            "01000000000102e9b542c5176808107ff1df906f46bb1f2583b16112b95ee5380665ba7fcfc0010000000000ffffffff80e68831516392fcd100d186b3c2c7b95c80b53c77e77c35ba03a66b429a2a1b0000000000ffffffff0280969800000000001976a914de4b231626ef508c9a74a8517e6783c0546d6b2888ac80969800000000001976a9146648a8cd4531e1ec47f35916de8e259237294d1e88ac02483045022100f6a10b8604e6dc910194b79ccfc93e1bc0ec7c03453caaa8987f7d6c3413566002206216229ede9b4d6ec2d325be245c5b508ff0339bf1794078e20bfe0babc7ffe683270063ab68210392972e2eb617b2388771abe27235fd5ac44af8e61693261550447a4c3e39da98ac024730440220032521802a76ad7bf74d0e2c218b72cf0cbc867066e2e53db905ba37f130397e02207709e2188ed7f08f4c952d9d13986da504502b8c3be59617e043552f506c46ff83275163ab68210392972e2eb617b2388771abe27235fd5ac44af8e61693261550447a4c3e39da98ac00000000",
            [
                (0.16777215, "0020ba468eea561b26301e4cf69fa34bde4ad60c81e70f059f045ca9a79931004a4d"),
                (0.16777215, "0020d9bbfbe56af7c4b7f960a70d7ea107156913d9e5a26b0a71429df5e097ca6537"),
            ],
            2,
            2,
            1,
            0
        )

        tx_u5, tx_s5 = self.check_bip143_tx(
            "010000000136641869ca081e70f394c6948e8af409e18b619df2ed74aa106c1ca29787b96e0100000000ffffffff0200e9a435000000001976a914389ffce9cd9ae88dcc0631e88a821ffdbe9bfe2688acc0832f05000000001976a9147480a33f950689af511e6e84c138dbbd3c3ee41588ac00000000",
            "0100000000010136641869ca081e70f394c6948e8af409e18b619df2ed74aa106c1ca29787b96e0100000023220020a16b5755f7f6f96dbd65f5f0d6ab9418b89af4b1f14a1bb8a09062c35f0dcb54ffffffff0200e9a435000000001976a914389ffce9cd9ae88dcc0631e88a821ffdbe9bfe2688acc0832f05000000001976a9147480a33f950689af511e6e84c138dbbd3c3ee41588ac080047304402206ac44d672dac41f9b00e28f4df20c52eeb087207e8d758d76d92c6fab3b73e2b0220367750dbbe19290069cba53d096f44530e4f98acaa594810388cf7409a1870ce01473044022068c7946a43232757cbdf9176f009a928e1cd9a1a8c212f15c1e11ac9f2925d9002205b75f937ff2f9f3c1246e547e54f62e027f64eefa2695578cc6432cdabce271502473044022059ebf56d98010a932cf8ecfec54c48e6139ed6adb0728c09cbe1e4fa0915302e022007cd986c8fa870ff5d2b3a89139c9fe7e499259875357e20fcbb15571c76795403483045022100fbefd94bd0a488d50b79102b5dad4ab6ced30c4069f1eaa69a4b5a763414067e02203156c6a5c9cf88f91265f5a942e96213afae16d83321c8b31bb342142a14d16381483045022100a5263ea0553ba89221984bd7f0b13613db16e7a70c549a86de0cc0444141a407022005c360ef0ae5a5d4f9f2f87a56c1546cc8268cab08c73501d6b3be2e1e1a8a08824730440220525406a1482936d5a21888260dc165497a90a15669636d8edca6b9fe490d309c022032af0c646a34a44d1f4576bf6a4a74b67940f8faa84c7df9abe12a01a11e2b4783cf56210307b8ae49ac90a048e9b53357a2354b3334e9c8bee813ecb98e99a7e07e8c3ba32103b28f0c28bfab54554ae8c658ac5c3e0ce6e79ad336331f78c428dd43eea8449b21034b8113d703413d57761b8b9781957b8c0ac1dfe69f492580ca4195f50376ba4a21033400f6afecb833092a9a21cfdf1ed1376e58c5d1f47de74683123987e967a8f42103a6d48b1131e94ba04d9737d61acdaa1322008af9602b3b14862c07a1789aac162102d8b661b0b3302ee2f162b09e07a55ad5dfbe673a9f01d9f0c19617681024306b56ae00000000",
            [(9.87654321, "a9149993a429037b5d912407a71c252019287b8d27a587")],
            1,
            2,
            1,
            0
        )

        tx_u5prime = self.unsigned_copy(tx_s5)
        tx_s_hex = tx_s5.as_hex()
        tx_u5prime.set_unspents(tx_s5.unspents)

        ss = ["56210307b8ae49ac90a048e9b53357a2354b3334e9c8bee813ecb98e99a7e07e8c3ba32103b28f0c28bfab54554ae8c658ac5c3e0ce6e79ad336331f78c428dd43eea8449b21034b8113d703413d57761b8b9781957b8c0ac1dfe69f492580ca4195f50376ba4a21033400f6afecb833092a9a21cfdf1ed1376e58c5d1f47de74683123987e967a8f42103a6d48b1131e94ba04d9737d61acdaa1322008af9602b3b14862c07a1789aac162102d8b661b0b3302ee2f162b09e07a55ad5dfbe673a9f01d9f0c19617681024306b56ae", "0020a16b5755f7f6f96dbd65f5f0d6ab9418b89af4b1f14a1bb8a09062c35f0dcb54"]
        p2sh_lookup = build_p2sh_lookup([h2b(x) for x in ss])
        for se, sighash_type in [
            (0x730fff80e1413068a05b57d6a58261f07551163369787f349438ea38ca80fac6, SIGHASH_ALL),
            (0x11fa3d25a17cbc22b29c44a484ba552b5a53149d106d3d853e22fdd05a2d8bb3, SIGHASH_NONE),
            (0x77bf4141a87d55bdd7f3cd0bdccf6e9e642935fec45f2f30047be7b799120661, SIGHASH_SINGLE),
            (0x14af36970f5025ea3e8b5542c0f8ebe7763e674838d08808896b63c3351ffe49, SIGHASH_ANYONECANPAY|SIGHASH_ALL),
            (0xfe9a95c19eef81dde2b95c1284ef39be497d128e2aa46916fb02d552485e0323, SIGHASH_ANYONECANPAY|SIGHASH_NONE),
            (0x428a7aee9f0c2af0cd19af3cf1c78149951ea528726989b2e83e4778d2c3f890, SIGHASH_ANYONECANPAY|SIGHASH_SINGLE),
        ]:
            tx_u5prime.sign(hash_type=sighash_type, hash160_lookup=build_hash160_lookup([se]), p2sh_lookup=p2sh_lookup)

        self.check_signed(tx_u5prime)
        tx_hex = tx_u5prime.as_hex()
        self.assertEqual(tx_hex, tx_s_hex)

        self.assertEqual(b2h(tx_s5.hash_prevouts(SIGHASH_ALL)),
                         "74afdc312af5183c4198a40ca3c1a275b485496dd3929bca388c4b5e31f7aaa0")
        self.assertEqual(b2h(tx_s5.hash_sequence(SIGHASH_ALL)),
                         "3bb13029ce7b1f559ef5e747fcac439f1455a2ec7c5f09b72290795e70665044")
        self.assertEqual(b2h(tx_s5.hash_outputs(SIGHASH_ALL, 0)),
                         "bc4d309071414bed932f98832b27b4d76dad7e6c1346f487a8fdbb8eb90307cc")
        self.assertEqual(b2h(tx_s5.hash_outputs(SIGHASH_SINGLE, 0)),
                         "9efe0c13a6b16c14a41b04ebe6a63f419bdacb2f8705b494a43063ca3cd4f708")
        script = tx_s5.txs_in[0].witness[-1]
        self.assertEqual(b2h(tx_s5.segwit_signature_preimage(script=script, tx_in_idx=0, hash_type=SIGHASH_ALL)),
                         "0100000074afdc312af5183c4198a40ca3c1a275b485496dd3929bca388c4b5e31f7aaa03bb13029ce7b1f559ef5e747fcac439f1455a2ec7c5f09b72290795e7066504436641869ca081e70f394c6948e8af409e18b619df2ed74aa106c1ca29787b96e01000000cf56210307b8ae49ac90a048e9b53357a2354b3334e9c8bee813ecb98e99a7e07e8c3ba32103b28f0c28bfab54554ae8c658ac5c3e0ce6e79ad336331f78c428dd43eea8449b21034b8113d703413d57761b8b9781957b8c0ac1dfe69f492580ca4195f50376ba4a21033400f6afecb833092a9a21cfdf1ed1376e58c5d1f47de74683123987e967a8f42103a6d48b1131e94ba04d9737d61acdaa1322008af9602b3b14862c07a1789aac162102d8b661b0b3302ee2f162b09e07a55ad5dfbe673a9f01d9f0c19617681024306b56aeb168de3a00000000ffffffffbc4d309071414bed932f98832b27b4d76dad7e6c1346f487a8fdbb8eb90307cc0000000001000000")

        self.assertEqual(b2h(tx_s5.segwit_signature_preimage(script=script, tx_in_idx=0, hash_type=SIGHASH_NONE)),
                         "0100000074afdc312af5183c4198a40ca3c1a275b485496dd3929bca388c4b5e31f7aaa0000000000000000000000000000000000000000000000000000000000000000036641869ca081e70f394c6948e8af409e18b619df2ed74aa106c1ca29787b96e01000000cf56210307b8ae49ac90a048e9b53357a2354b3334e9c8bee813ecb98e99a7e07e8c3ba32103b28f0c28bfab54554ae8c658ac5c3e0ce6e79ad336331f78c428dd43eea8449b21034b8113d703413d57761b8b9781957b8c0ac1dfe69f492580ca4195f50376ba4a21033400f6afecb833092a9a21cfdf1ed1376e58c5d1f47de74683123987e967a8f42103a6d48b1131e94ba04d9737d61acdaa1322008af9602b3b14862c07a1789aac162102d8b661b0b3302ee2f162b09e07a55ad5dfbe673a9f01d9f0c19617681024306b56aeb168de3a00000000ffffffff00000000000000000000000000000000000000000000000000000000000000000000000002000000")

        self.assertEqual(b2h(tx_s5.segwit_signature_preimage(script=script, tx_in_idx=0, hash_type=SIGHASH_SINGLE)),
                         "0100000074afdc312af5183c4198a40ca3c1a275b485496dd3929bca388c4b5e31f7aaa0000000000000000000000000000000000000000000000000000000000000000036641869ca081e70f394c6948e8af409e18b619df2ed74aa106c1ca29787b96e01000000cf56210307b8ae49ac90a048e9b53357a2354b3334e9c8bee813ecb98e99a7e07e8c3ba32103b28f0c28bfab54554ae8c658ac5c3e0ce6e79ad336331f78c428dd43eea8449b21034b8113d703413d57761b8b9781957b8c0ac1dfe69f492580ca4195f50376ba4a21033400f6afecb833092a9a21cfdf1ed1376e58c5d1f47de74683123987e967a8f42103a6d48b1131e94ba04d9737d61acdaa1322008af9602b3b14862c07a1789aac162102d8b661b0b3302ee2f162b09e07a55ad5dfbe673a9f01d9f0c19617681024306b56aeb168de3a00000000ffffffff9efe0c13a6b16c14a41b04ebe6a63f419bdacb2f8705b494a43063ca3cd4f7080000000003000000")

        self.assertEqual(b2h(tx_s5.segwit_signature_preimage(script=script, tx_in_idx=0, hash_type=SIGHASH_ALL | SIGHASH_ANYONECANPAY)),
                         "010000000000000000000000000000000000000000000000000000000000000000000000000000000000000000000000000000000000000000000000000000000000000036641869ca081e70f394c6948e8af409e18b619df2ed74aa106c1ca29787b96e01000000cf56210307b8ae49ac90a048e9b53357a2354b3334e9c8bee813ecb98e99a7e07e8c3ba32103b28f0c28bfab54554ae8c658ac5c3e0ce6e79ad336331f78c428dd43eea8449b21034b8113d703413d57761b8b9781957b8c0ac1dfe69f492580ca4195f50376ba4a21033400f6afecb833092a9a21cfdf1ed1376e58c5d1f47de74683123987e967a8f42103a6d48b1131e94ba04d9737d61acdaa1322008af9602b3b14862c07a1789aac162102d8b661b0b3302ee2f162b09e07a55ad5dfbe673a9f01d9f0c19617681024306b56aeb168de3a00000000ffffffffbc4d309071414bed932f98832b27b4d76dad7e6c1346f487a8fdbb8eb90307cc0000000081000000")

        self.assertEqual(b2h(tx_s5.segwit_signature_preimage(script=script, tx_in_idx=0, hash_type=SIGHASH_NONE | SIGHASH_ANYONECANPAY)),
                         "010000000000000000000000000000000000000000000000000000000000000000000000000000000000000000000000000000000000000000000000000000000000000036641869ca081e70f394c6948e8af409e18b619df2ed74aa106c1ca29787b96e01000000cf56210307b8ae49ac90a048e9b53357a2354b3334e9c8bee813ecb98e99a7e07e8c3ba32103b28f0c28bfab54554ae8c658ac5c3e0ce6e79ad336331f78c428dd43eea8449b21034b8113d703413d57761b8b9781957b8c0ac1dfe69f492580ca4195f50376ba4a21033400f6afecb833092a9a21cfdf1ed1376e58c5d1f47de74683123987e967a8f42103a6d48b1131e94ba04d9737d61acdaa1322008af9602b3b14862c07a1789aac162102d8b661b0b3302ee2f162b09e07a55ad5dfbe673a9f01d9f0c19617681024306b56aeb168de3a00000000ffffffff00000000000000000000000000000000000000000000000000000000000000000000000082000000")

        self.assertEqual(b2h(tx_s5.segwit_signature_preimage(script=script, tx_in_idx=0, hash_type=SIGHASH_SINGLE | SIGHASH_ANYONECANPAY)),
                         "010000000000000000000000000000000000000000000000000000000000000000000000000000000000000000000000000000000000000000000000000000000000000036641869ca081e70f394c6948e8af409e18b619df2ed74aa106c1ca29787b96e01000000cf56210307b8ae49ac90a048e9b53357a2354b3334e9c8bee813ecb98e99a7e07e8c3ba32103b28f0c28bfab54554ae8c658ac5c3e0ce6e79ad336331f78c428dd43eea8449b21034b8113d703413d57761b8b9781957b8c0ac1dfe69f492580ca4195f50376ba4a21033400f6afecb833092a9a21cfdf1ed1376e58c5d1f47de74683123987e967a8f42103a6d48b1131e94ba04d9737d61acdaa1322008af9602b3b14862c07a1789aac162102d8b661b0b3302ee2f162b09e07a55ad5dfbe673a9f01d9f0c19617681024306b56aeb168de3a00000000ffffffff9efe0c13a6b16c14a41b04ebe6a63f419bdacb2f8705b494a43063ca3cd4f7080000000083000000")

        tx = Tx.from_hex("010000000169c12106097dc2e0526493ef67f21269fe888ef05c7a3a5dacab38e1ac8387f14c1d000000ffffffff0101000000000000000000000000")
        tx.set_witness(0, [h2b(x) for x in [
            "30450220487fb382c4974de3f7d834c1b617fe15860828c7f96454490edd6d891556dcc9022100baf95feb48f845d5bfc9882eb6aeefa1bc3790e39f59eaa46ff7f15ae626c53e01",
            "02a9781d66b61fb5a7ef00ac5ad5bc6ffc78be7b44a566e3c87870e1079368df4c",
            "ad4830450220487fb382c4974de3f7d834c1b617fe15860828c7f96454490edd6d891556dcc9022100baf95feb48f845d5bfc9882eb6aeefa1bc3790e39f59eaa46ff7f15ae626c53e01"
        ]])
        tx = Tx.from_hex("0100000000010169c12106097dc2e0526493ef67f21269fe888ef05c7a3a5dacab38e1ac8387f14c1d000000ffffffff01010000000000000000034830450220487fb382c4974de3f7d834c1b617fe15860828c7f96454490edd6d891556dcc9022100baf95feb48f845d5bfc9882eb6aeefa1bc3790e39f59eaa46ff7f15ae626c53e012102a9781d66b61fb5a7ef00ac5ad5bc6ffc78be7b44a566e3c87870e1079368df4c4aad4830450220487fb382c4974de3f7d834c1b617fe15860828c7f96454490edd6d891556dcc9022100baf95feb48f845d5bfc9882eb6aeefa1bc3790e39f59eaa46ff7f15ae626c53e0100000000")
        tx_hex = tx.as_hex()
        print(tx)
        print(tx_hex)
        tx = Tx.from_hex("010000000169c12106097dc2e0526493ef67f21269fe888ef05c7a3a5dacab38e1ac8387f14c1d000000ffffffff0101000000000000000000000000")
        self.assertEqual(tx_hex, "0100000000010169c12106097dc2e0526493ef67f21269fe888ef05c7a3a5dacab38e1ac8387f14c1d000000ffffffff01010000000000000000034830450220487fb382c4974de3f7d834c1b617fe15860828c7f96454490edd6d891556dcc9022100baf95feb48f845d5bfc9882eb6aeefa1bc3790e39f59eaa46ff7f15ae626c53e012102a9781d66b61fb5a7ef00ac5ad5bc6ffc78be7b44a566e3c87870e1079368df4c4aad4830450220487fb382c4974de3f7d834c1b617fe15860828c7f96454490edd6d891556dcc9022100baf95feb48f845d5bfc9882eb6aeefa1bc3790e39f59eaa46ff7f15ae626c53e0100000000")

        tx_u6, tx_s6 = self.check_bip143_tx(
            "010000000169c12106097dc2e0526493ef67f21269fe888ef05c7a3a5dacab38e1ac8387f14c1d000000ffffffff0101000000000000000000000000",
            "0100000000010169c12106097dc2e0526493ef67f21269fe888ef05c7a3a5dacab38e1ac8387f14c1d000000ffffffff01010000000000000000034830450220487fb382c4974de3f7d834c1b617fe15860828c7f96454490edd6d891556dcc9022100baf95feb48f845d5bfc9882eb6aeefa1bc3790e39f59eaa46ff7f15ae626c53e012102a9781d66b61fb5a7ef00ac5ad5bc6ffc78be7b44a566e3c87870e1079368df4c4aad4830450220487fb382c4974de3f7d834c1b617fe15860828c7f96454490edd6d891556dcc9022100baf95feb48f845d5bfc9882eb6aeefa1bc3790e39f59eaa46ff7f15ae626c53e0100000000",
            [(0.002, "00209e1be07558ea5cc8e02ed1d80c0911048afad949affa36d5c3951e3159dbea19")],
            1,
            1,
            1,
            0
        )

        tx_u7, tx_s7 = self.check_bip143_tx(
            "01000000019275cb8d4a485ce95741c013f7c0d28722160008021bb469a11982d47a6628964c1d000000ffffffff0101000000000000000000000000",
            "010000000001019275cb8d4a485ce95741c013f7c0d28722160008021bb469a11982d47a6628964c1d000000ffffffff0101000000000000000007004830450220487fb382c4974de3f7d834c1b617fe15860828c7f96454490edd6d891556dcc9022100baf95feb48f845d5bfc9882eb6aeefa1bc3790e39f59eaa46ff7f15ae626c53e0148304502205286f726690b2e9b0207f0345711e63fa7012045b9eb0f19c2458ce1db90cf43022100e89f17f86abc5b149eba4115d4f128bcf45d77fb3ecdd34f594091340c0395960101022102966f109c54e85d3aee8321301136cedeb9fc710fdef58a9de8a73942f8e567c021034ffc99dd9a79dd3cb31e2ab3e0b09e0e67db41ac068c625cd1f491576016c84e9552af4830450220487fb382c4974de3f7d834c1b617fe15860828c7f96454490edd6d891556dcc9022100baf95feb48f845d5bfc9882eb6aeefa1bc3790e39f59eaa46ff7f15ae626c53e0148304502205286f726690b2e9b0207f0345711e63fa7012045b9eb0f19c2458ce1db90cf43022100e89f17f86abc5b149eba4115d4f128bcf45d77fb3ecdd34f594091340c039596017500000000",
            [(0.002, "00209b66c15b4e0b4eb49fa877982cafded24859fe5b0e2dbfbe4f0df1de7743fd52")],
            1,
            1,
            1,
            0
        )
        print(tx_s7.txs_in[0])

    def test_segwit_ui(self):
        # p2wpkh
        from pycoin.ui import script_obj_from_address
        from pycoin.tx.pay_to.ScriptPayToAddressWit import ScriptPayToAddressWit
        address = 'p2xtZoXeX5X8BP8JfFhQK2nD3emtjch7UeFm'
        s = script_obj_from_address(address)
        self.assertIsInstance(s, ScriptPayToAddressWit)
        self.assertEqual(address, s.address())

    def test_segwit_create_tx(self):
        from pycoin.tx.tx_utils import create_tx, sign_tx
        from pycoin.tx.Spendable import Spendable
        from pycoin.tx.pay_to.ScriptPayToAddress import ScriptPayToAddress
        from pycoin.tx.pay_to.ScriptPayToAddressWit import ScriptPayToAddressWit
        from pycoin.tx.pay_to.ScriptPayToScriptWit import ScriptPayToScriptWit
        from pycoin.ui import address_for_pay_to_script_wit, script_obj_from_address
        key1 = Key(1)
        coin_value = 5000000
        script = ScriptPayToAddressWit(b'\0', key1.hash160()).script()
        tx_hash = b'\ee' * 32
        tx_out_index = 0
        spendable = Spendable(coin_value, script, tx_hash, tx_out_index)
        key2 = Key(2)
        tx = create_tx([spendable], [(key2.address(), coin_value)])
        self.check_unsigned(tx)
        sign_tx(tx, [key1.wif()])
        self.check_signed(tx)
        self.assertEqual(len(tx.txs_in[0].witness), 2)

        s1 = ScriptPayToAddress(key1.hash160()).script()
        address = address_for_pay_to_script_wit(s1)
        spendable.script = script_obj_from_address(address).script()
        tx = create_tx([spendable], [(key2.address(), coin_value)])
        self.check_unsigned(tx)
        sign_tx(tx, [key1.wif()], p2sh_lookup=build_p2sh_lookup([s1]))
        self.check_signed(tx)

    def test_issue_224(self):
        RAWTX = (
            "010000000002145fea0b000000001976a9144838d8b3588c4c7ba7c1d06f866e9b3739c"
            "6303788ac0000000000000000346a32544553540000000a000000000000000100000000"
            "05f5e1000000000000000000000000000bebc2000032000000000000271000000000"
        )
        Tx.from_hex(RAWTX)<|MERGE_RESOLUTION|>--- conflicted
+++ resolved
@@ -5,11 +5,7 @@
 from pycoin.key import Key
 from pycoin.serialize import b2h, b2h_rev, h2b, h2b_rev
 from pycoin.tx.pay_to import build_hash160_lookup, build_p2sh_lookup
-<<<<<<< HEAD
-from pycoin.tx.script.VM import VM
-=======
 from pycoin.tx.script.VM import ScriptTools
->>>>>>> 1f7734be
 from pycoin.tx.Tx import SIGHASH_ALL, SIGHASH_SINGLE, SIGHASH_NONE, SIGHASH_ANYONECANPAY, Tx
 from pycoin.tx.TxOut import TxOut
 from pycoin.tx.tx_utils import LazySecretExponentDB
@@ -95,11 +91,7 @@
         self.assertEqual(b2h(tx_s1.hash_outputs(SIGHASH_ALL, 0)),
                          "863ef3e1a92afbfdb97f31ad0fc7683ee943e9abcf2501590ff8f6551f47e5e5")
 
-<<<<<<< HEAD
-        script = VM.compile("OP_DUP OP_HASH160 %s OP_EQUALVERIFY OP_CHECKSIG" % b2h(tx_s1.unspents[1].script[2:]))
-=======
         script = ScriptTools.compile("OP_DUP OP_HASH160 %s OP_EQUALVERIFY OP_CHECKSIG" % b2h(tx_s1.unspents[1].script[2:]))
->>>>>>> 1f7734be
         self.assertEqual(b2h(tx_s1.segwit_signature_preimage(script=script, tx_in_idx=1, hash_type=SIGHASH_ALL)),
                          "0100000096b827c8483d4e9b96712b6713a7b68d6e8003a781feba36c31143470b4efd3752b0a642eea2fb7ae638c36f6252b6750293dbe574a806984b8e4d8548339a3bef51e1b804cc89d182d279655c3aa89e815b1b309fe287d9b2b55d57b90ec68a010000001976a9141d0f172a0ecb48aee1be1f2687d2963ae33f71a188ac0046c32300000000ffffffff863ef3e1a92afbfdb97f31ad0fc7683ee943e9abcf2501590ff8f6551f47e5e51100000001000000")
 
