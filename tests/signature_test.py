--- conflicted
+++ resolved
@@ -1,13 +1,7 @@
 import unittest
 
-<<<<<<< HEAD
 from pycoin.ecdsa.secp256k1 import secp256k1_generator
-=======
-from pycoin.ecdsa import (
-    sign, verify, public_pair_for_secret_exponent, possible_public_pairs_for_signature, generator_secp256k1
-)
 
->>>>>>> 89e6adba
 
 class SigningTest(unittest.TestCase):
     def test_sign(self):
@@ -15,13 +9,8 @@
         PART2 = [x * 64 for x in "123456789abcde"]
         for se in PART1 + PART2:
             secret_exponent = int(se, 16)
-<<<<<<< HEAD
-            val = 28832970699858290 #int.from_bytes(b"foo bar", byteorder="big")
+            val = 28832970699858290
             sig = secp256k1_generator.sign(secret_exponent, val)
-=======
-            val = 28832970699858290
-            sig = sign(generator_secp256k1, secret_exponent, val)
->>>>>>> 89e6adba
 
             public_pair = secp256k1_generator * secret_exponent
 
