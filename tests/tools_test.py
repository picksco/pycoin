#!/usr/bin/env python

import unittest

from pycoin.serialize import h2b
<<<<<<< HEAD
from pycoin.intbytes import int_to_bytes, bytes_from_ints
from pycoin.tx.script.opcodes import OPCODE_LIST
from pycoin.tx.script.SolutionChecker import TxContext
from pycoin.tx.script.IntStreamer import IntStreamer
from pycoin.tx.script.VM import ScriptTools, VM

bin_script = ScriptTools.compile_push_data_list
compile = ScriptTools.compile
disassemble = ScriptTools.disassemble

class myVM(VM):
    MAX_SCRIPT_LENGTH = int(1e9)
    MAX_BLOB_LENGTH = int(1e9)
=======
from pycoin.intbytes import int2byte
from pycoin.tx.script.tools import bin_script, compile, disassemble, int_to_script_bytes, int_from_script_bytes
from pycoin.tx.script.opcodes import INT_TO_OPCODE, OPCODE_LIST
from pycoin.tx.script.vm import eval_script
>>>>>>> 1105b29d


class ToolsTest(unittest.TestCase):

    def test_bin_script(self):

        def test_bytes(as_bytes):
            script = bin_script([as_bytes])
            ## BRAIN DAMAGE: UGLY and WRONG
            vm = myVM()
            tx_context = TxContext()
            tx_context.signature_for_hash_type_f = None
            tx_context.flags = 0
            tx_context.traceback_f = None
            stack = vm.eval_script(script, tx_context, tx_context)
            assert len(stack) == 1
            assert stack[0] == as_bytes

        def test_val(n):
            as_bytes = int_to_script_bytes(n)
            test_bytes(as_bytes)

        for i in range(100):
            test_val(100)
        for i in range(0xfff0, 0x10004):
            test_val(i)
        for i in range(0xfffff0, 0x1000005):
            test_val(i)

        for l in (1, 2, 3, 254, 255, 256, 257, 258, 0xfff9, 0xfffe, 0xffff, 0x10000, 0x10001, 0x10005):
            for v in (1, 2, 3, 4, 15, 16, 17, 18):
                b = int2byte(v) * l
                test_bytes(b)

        b = int2byte(30) * (0x1000000+1)
        for l in (0x1000000-1, 0x1000000, 0x1000000+1):
            test_bytes(b[:l])

    def test_compile_decompile(self):
        def check(s):
            b1 = compile(s)
            s1 = disassemble(b1)
            b2 = compile(s1)
            self.assertEqual(s, s1)
            self.assertEqual(b1, b2)
        def build_hex(size, a, b):
            "build some random-looking hex"
            return "[%s]" % "".join("%02x" % (((i+a)*b) & 0xff) for i in range(size))
        scripts = []
        check("[ff]")
        check("[ff03]")
        check("[ff030102]")
        check("[55aabbccddeeff112131]")
        long_hex_260 = build_hex(260, 13, 93)
        long_hex_270 = build_hex(270, 11, 47)
        check("%s %s" % (long_hex_260, long_hex_270))
        s = set(x[-1] for x in OPCODE_LIST)
        for opcode, code in OPCODE_LIST:
            # skip reassigned NOPs
            if opcode not in s:
                continue
            if opcode.startswith("OP_PUSHDATA"):
                # these disassemble differently
                continue
            check(opcode)

    def test_tx_7e0114e93f903892b4dff5526a8cab674b2825fd715c4a95f852a1aed634a0f6(self):
        # this tx is from testnet. We add an extra "OP_0" to the end
        # we need to check that the script is being disassembled correctly
        script = h2b("0047304402201f994ca49451bc764fd090f31adb2fa4381b91f967dc05a6f538d4d1baaa83cd022"
                     "06ef3ad06de7890bc4130b4f57401412ca94897ea19b646f794a4472375351c1f0147304402201f"
                     "994ca49451bc764fd090f31adb2fa4381b91f967dc05a6f538d4d1baaa83cd02204655e9eccac41"
                     "2407dfc3e5753a0f2ac605e41c7eb91630dc67137f2d8081c3a014d0b0152410479be667ef9dcbb"
                     "ac55a06295ce870b07029bfcdb2dce28d959f2815b16f81798483ada7726a3c4655da4fbfc0e110"
                     "8a8fd17b448a68554199c47d08ffb10d4b84104c6047f9441ed7d6d3045406e95c07cd85c778e4b"
                     "8cef3ca7abac09b95c709ee51ae168fea63dc339a3c58419466ceaeef7f632653266d0e1236431a"
                     "950cfe52a4104f9308a019258c31049344f85f89d5229b531c845836f99b08601f113bce036f938"
                     "8f7b0f632de8140fe337e62a37f3566500a99934c2231b6cb9fd7584b8e6724104e493dbf1c10d8"
                     "0f3581e4904930b1404cc6c13900ee0758474fa94abe8c4cd1351ed993ea0d455b75642e2098ea5"
                     "1448d967ae33bfbdfe40cfe97bdc4773992254ae00")

        d1 = disassemble(script).split()
        self.assertEqual(len(d1), 5)
        self.assertEqual(d1[-1], "OP_0")

    def test_int_to_from_script_bytes(self):
        for i in range(-127, 127):
            self.assertEqual(IntStreamer.int_from_script_bytes(IntStreamer.int_to_script_bytes(i)), i)
        for i in range(-1024, 1024, 16):
            self.assertEqual(IntStreamer.int_from_script_bytes(IntStreamer.int_to_script_bytes(i)), i)
        for i in range(-1024*1024, 1024*1024, 10000):
            self.assertEqual(IntStreamer.int_from_script_bytes(IntStreamer.int_to_script_bytes(i)), i)
        self.assertEqual(IntStreamer.int_to_script_bytes(1), b"\1")
        self.assertEqual(IntStreamer.int_to_script_bytes(127), b"\x7f")
        self.assertEqual(IntStreamer.int_to_script_bytes(128), b"\x80\x00")


if __name__ == "__main__":
    unittest.main()<|MERGE_RESOLUTION|>--- conflicted
+++ resolved
@@ -3,8 +3,7 @@
 import unittest
 
 from pycoin.serialize import h2b
-<<<<<<< HEAD
-from pycoin.intbytes import int_to_bytes, bytes_from_ints
+from pycoin.intbytes import int2byte
 from pycoin.tx.script.opcodes import OPCODE_LIST
 from pycoin.tx.script.SolutionChecker import TxContext
 from pycoin.tx.script.IntStreamer import IntStreamer
@@ -17,12 +16,6 @@
 class myVM(VM):
     MAX_SCRIPT_LENGTH = int(1e9)
     MAX_BLOB_LENGTH = int(1e9)
-=======
-from pycoin.intbytes import int2byte
-from pycoin.tx.script.tools import bin_script, compile, disassemble, int_to_script_bytes, int_from_script_bytes
-from pycoin.tx.script.opcodes import INT_TO_OPCODE, OPCODE_LIST
-from pycoin.tx.script.vm import eval_script
->>>>>>> 1105b29d
 
 
 class ToolsTest(unittest.TestCase):
