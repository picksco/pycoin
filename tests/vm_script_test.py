#!/usr/bin/env python

import json
import unittest
import os
#import sys
#import tempfile

from pycoin.serialize import h2b

from pycoin.tx.Tx import TxIn, TxOut, Tx
from pycoin.tx.script import ScriptError
from pycoin.tx.script import errno
from pycoin.tx.script import flags
from pycoin.tx.script.SolutionChecker import SolutionChecker, TxContext
<<<<<<< HEAD
from pycoin.tx.script.VM import VM
=======
from pycoin.tx.script.VM import ScriptTools
>>>>>>> 1f7734be


SCRIPT_TESTS_JSON = os.path.dirname(__file__) + '/data/script_tests.json'

class TestTx(unittest.TestCase):
    pass


def parse_flags(flag_string):
    v = 0
    if len(flag_string) > 0:
        for f in flag_string.split(","):
            v |= getattr(flags, "VERIFY_%s" % f)
    return v

def build_credit_tx(script_out_bin, coin_value=0):
    txs_in = [TxIn(b'\0'*32, 4294967295, b'\0\0', sequence=4294967295)]
    txs_out = [TxOut(coin_value, script_out_bin)]
    return Tx(1, txs_in, txs_out)

def build_spending_tx(script_in_bin, credit_tx):
    txs_in = [TxIn(credit_tx.hash(), 0, script_in_bin, sequence=4294967295)]
    txs_out = [TxOut(credit_tx.txs_out[0].coin_value, b'')]
    spend_tx = Tx(1, txs_in, txs_out, unspents=credit_tx.tx_outs_as_spendable())
    return spend_tx


def dump_failure_info(spend_tx, script_in, script_out, flags, flags_string, expected, actual, message, comment):
    #return
    print()
    print(flags_string)
    print("EXPECTED: %s" % expected)
    print("ACTUAL: %s" % actual)
    print("MESSAGE: %s" % message)
    print(comment)
<<<<<<< HEAD
    print(VM.disassemble(VM.compile(script_in)))
    print(VM.disassemble(VM.compile(script_out)))
=======
    print(ScriptTools.disassemble(ScriptTools.compile(script_in)))
    print(ScriptTools.disassemble(ScriptTools.compile(script_out)))
>>>>>>> 1f7734be
    from pycoin.serialize import b2h
    def tbf(*args):
        opcode, data, pc, vm = args
        stack = vm.stack
        altstack = vm.altstack
<<<<<<< HEAD
        opd = vm.disassemble_for_opcode_data(opcode, data)
=======
        opd = ScriptTools.disassemble_for_opcode_data(opcode, data)
>>>>>>> 1f7734be
        if len(altstack) == 0:
            altstack = ''
        print("%s %s\n  %3x  %s" % (stack, altstack, pc, opd))
        import pdb
        pdb.set_trace()
    print("test failed: '%s' '%s' : %s  %s" % (script_in, script_out, comment, flags_string))
    try:
        import pdb
        pdb.set_trace()
        spend_tx.check_solution(tx_in_idx=0, traceback_f=tbf, flags=flags)
    except Exception as ex:
        print(ex)
    try:
        spend_tx.check_solution(tx_in_idx=0, traceback_f=tbf, flags=flags)
    except Exception as ex:
        print(ex)
        #import pdb; pdb.set_trace()
        print(ex)


def make_script_test(script_in, script_out, flags_string, comment, expected, coin_value, script_witness):
<<<<<<< HEAD
    script_in_bin = VM.compile(script_in)
    script_out_bin = VM.compile(script_out)
=======
    script_in_bin = ScriptTools.compile(script_in)
    script_out_bin = ScriptTools.compile(script_out)
>>>>>>> 1f7734be
    script_witness_bin = [h2b(w) for w in script_witness]
    flags = parse_flags(flags_string)
    def f(self):
        try:
            credit_tx = build_credit_tx(script_out_bin, coin_value)
            spend_tx = build_spending_tx(script_in_bin, credit_tx)
            spend_tx.txs_in[0].witness = script_witness_bin
            msg = ''
            spend_tx.check_solution(tx_in_idx=0, flags=flags)
            r = 0
        except ScriptError as se:
            r = se.error_code()
            msg = se.args[0]
        except:
            r = -1
        # for now, just deal with 0 versus nonzero
        expect_error = getattr(errno, expected)
        if r != expect_error:
            dump_failure_info(spend_tx, script_in, script_out, flags, flags_string, expected, r, msg, comment)
        self.assertEqual(r, expect_error)
    return f

def items_from_json(path):
    with open(path, "r") as f:
        for i in json.load(f):
            if len(i) >= 4:
                yield i

def inject():
    for idx, args in enumerate(items_from_json(SCRIPT_TESTS_JSON)):
        script_witness, coin_value = [], 0
        if type(args[0]) is list:
            script_witness, coin_value = args[0][:-1], int(1e8 * args[0][-1] + 0.5)
            args = args[1:]
        (script_in, script_out, flags, expected) = args[:4]
        comments = '/'.join(args[4:])
        name_of_f = "test_scripts_%03d" % idx
        setattr(TestTx, name_of_f, make_script_test(script_in, script_out, flags, comments, expected, coin_value, script_witness))
        print("adding %s" % name_of_f)

inject()<|MERGE_RESOLUTION|>--- conflicted
+++ resolved
@@ -13,11 +13,7 @@
 from pycoin.tx.script import errno
 from pycoin.tx.script import flags
 from pycoin.tx.script.SolutionChecker import SolutionChecker, TxContext
-<<<<<<< HEAD
-from pycoin.tx.script.VM import VM
-=======
 from pycoin.tx.script.VM import ScriptTools
->>>>>>> 1f7734be
 
 
 SCRIPT_TESTS_JSON = os.path.dirname(__file__) + '/data/script_tests.json'
@@ -53,23 +49,14 @@
     print("ACTUAL: %s" % actual)
     print("MESSAGE: %s" % message)
     print(comment)
-<<<<<<< HEAD
-    print(VM.disassemble(VM.compile(script_in)))
-    print(VM.disassemble(VM.compile(script_out)))
-=======
     print(ScriptTools.disassemble(ScriptTools.compile(script_in)))
     print(ScriptTools.disassemble(ScriptTools.compile(script_out)))
->>>>>>> 1f7734be
     from pycoin.serialize import b2h
     def tbf(*args):
         opcode, data, pc, vm = args
         stack = vm.stack
         altstack = vm.altstack
-<<<<<<< HEAD
-        opd = vm.disassemble_for_opcode_data(opcode, data)
-=======
         opd = ScriptTools.disassemble_for_opcode_data(opcode, data)
->>>>>>> 1f7734be
         if len(altstack) == 0:
             altstack = ''
         print("%s %s\n  %3x  %s" % (stack, altstack, pc, opd))
@@ -91,13 +78,8 @@
 
 
 def make_script_test(script_in, script_out, flags_string, comment, expected, coin_value, script_witness):
-<<<<<<< HEAD
-    script_in_bin = VM.compile(script_in)
-    script_out_bin = VM.compile(script_out)
-=======
     script_in_bin = ScriptTools.compile(script_in)
     script_out_bin = ScriptTools.compile(script_out)
->>>>>>> 1f7734be
     script_witness_bin = [h2b(w) for w in script_witness]
     flags = parse_flags(flags_string)
     def f(self):
