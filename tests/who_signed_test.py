import unittest

from pycoin.ecdsa.secp256k1 import secp256k1_generator
from pycoin.coins.bitcoin.networks import BitcoinMainnet
from pycoin.satoshi.flags import SIGHASH_ALL
from pycoin.solve.utils import build_hash160_lookup, build_p2sh_lookup
from pycoin.tx import tx_utils
from pycoin.tx.Tx import Tx
from pycoin.tx.TxIn import TxIn
from pycoin.tx.TxOut import TxOut


# BRAIN DAMAGE
<<<<<<< HEAD
UI = BitcoinMainnet.ui
address_for_pay_to_script = UI.address_for_pay_to_script
script_for_address = UI.script_for_address
Key = UI._keyparser._key_class
=======
who_signed_tx = BitcoinMainnet.extras.who_signed_tx
UI = BitcoinMainnet.ui
address_for_p2s = UI.address_for_p2s
script_for_address = UI.script_for_address
script_for_multisig = UI._script_info.script_for_multisig
Key = UI._key_class

>>>>>>> 01b1787e

class WhoSignedTest(unittest.TestCase):

    def multisig_M_of_N(self, M, N, unsigned_id, signed_id):
        keys = [Key(secret_exponent=i, generator=secp256k1_generator) for i in range(1, N+2)]
        tx_in = TxIn.coinbase_tx_in(script=b'')
        script = script_for_multisig(m=M, sec_keys=[key.sec() for key in keys[:N]])
        tx_out = TxOut(1000000, script)
        tx1 = Tx(version=1, txs_in=[tx_in], txs_out=[tx_out])
        tx2 = tx_utils.create_tx(tx1.tx_outs_as_spendable(), [keys[-1].address()])
        self.assertEqual(tx2.id(), unsigned_id)
        self.assertEqual(tx2.bad_signature_count(), 1)
        hash160_lookup = build_hash160_lookup((key.secret_exponent() for key in keys[:M]), [secp256k1_generator])
        tx2.sign(hash160_lookup=hash160_lookup)
        self.assertEqual(tx2.id(), signed_id)
        self.assertEqual(tx2.bad_signature_count(), 0)
<<<<<<< HEAD
        self.assertEqual(sorted(who_signed.who_signed_tx(tx2, 0, UI)),
=======
        self.assertEqual(sorted(who_signed_tx(tx2, 0, UI)),
>>>>>>> 01b1787e
                         sorted(((key.address(), SIGHASH_ALL) for key in keys[:M])))

    def test_create_multisig_1_of_2(self):
        unsigned_id = "dd40f601e801ad87701b04851a4a6852d6b625e481d0fc9c3302faf613a4fc88"
        signed_id = "fb9ccc00d0e30ab2648768104fd777df8f856830233232c5e43f43584aec23d9"
        self.multisig_M_of_N(1, 2, unsigned_id, signed_id)

    def test_create_multisig_2_of_3(self):
        unsigned_id = "6bc5614a41c7c4aa828f5a4314fff23e5e49b1137e5d31e9716eb58f6fb198ff"
        signed_id = "c521962fe9d0e5efb7d0966759c57e7ee2595ce8e05cb342b19265a8722420dd"
        self.multisig_M_of_N(2, 3, unsigned_id, signed_id)

    def test_multisig_one_at_a_time(self):
        M = 3
        N = 3
        keys = [Key(secret_exponent=i, generator=secp256k1_generator) for i in range(1, N+2)]
        tx_in = TxIn.coinbase_tx_in(script=b'')
        script = script_for_multisig(m=M, sec_keys=[key.sec() for key in keys[:N]])
        tx_out = TxOut(1000000, script)
        tx1 = Tx(version=1, txs_in=[tx_in], txs_out=[tx_out])
        tx2 = tx_utils.create_tx(tx1.tx_outs_as_spendable(), [keys[-1].address()])
        ids = ["403e5bfc59e097bb197bf77a692d158dd3a4f7affb4a1fa41072dafe7bec7058",
               "5931d9995e83721243dca24772d7012afcd4378996a8b953c458175f15a544db",
               "9bb4421088190bbbb5b42a9eaa9baed7ec7574a407c25f71992ba56ca43d9c44",
               "03a1dc2a63f93a5cf5a7cb668658eb3fc2eda88c06dc287b85ba3e6aff751771"]
        for i in range(1, N+1):
            self.assertEqual(tx2.bad_signature_count(), 1)
            self.assertEqual(tx2.id(), ids[i-1])
            hash160_lookup = build_hash160_lookup([keys[i-1].secret_exponent()], [secp256k1_generator])
            tx2.sign(hash160_lookup=hash160_lookup)
            self.assertEqual(tx2.id(), ids[i])
<<<<<<< HEAD
            t1 = sorted(who_signed.who_signed_tx(tx2, 0, UI))
=======
            t1 = sorted(who_signed_tx(tx2, 0, UI))
>>>>>>> 01b1787e
            t2 = sorted(((key.address(), SIGHASH_ALL) for key in keys[:i]))
            self.assertEqual(t1, t2)
        self.assertEqual(tx2.bad_signature_count(), 0)

    def test_sign_pay_to_script_multisig(self):
        M, N = 3, 3
        keys = [Key(secret_exponent=i, generator=secp256k1_generator) for i in range(1, N+2)]
        tx_in = TxIn.coinbase_tx_in(script=b'')
        underlying_script = script_for_multisig(m=M, sec_keys=[key.sec() for key in keys[:N]])
        address = address_for_p2s(underlying_script)
        self.assertEqual(address, "39qEwuwyb2cAX38MFtrNzvq3KV9hSNov3q")
        script = script_for_address(address)
        tx_out = TxOut(1000000, script)
        tx1 = Tx(version=1, txs_in=[tx_in], txs_out=[tx_out])
        tx2 = tx_utils.create_tx(tx1.tx_outs_as_spendable(), [address])
        hash160_lookup = build_hash160_lookup((key.secret_exponent() for key in keys[:N]), [secp256k1_generator])
        p2sh_lookup = build_p2sh_lookup([underlying_script])
        tx2.sign(hash160_lookup=hash160_lookup, p2sh_lookup=p2sh_lookup)
        self.assertEqual(tx2.bad_signature_count(), 0)
<<<<<<< HEAD
        self.assertEqual(sorted(who_signed.who_signed_tx(tx2, 0, UI)),
=======
        self.assertEqual(sorted(who_signed_tx(tx2, 0, UI)),
>>>>>>> 01b1787e
                         sorted(((key.address(), SIGHASH_ALL) for key in keys[:M])))


if __name__ == "__main__":
    unittest.main()<|MERGE_RESOLUTION|>--- conflicted
+++ resolved
@@ -11,12 +11,6 @@
 
 
 # BRAIN DAMAGE
-<<<<<<< HEAD
-UI = BitcoinMainnet.ui
-address_for_pay_to_script = UI.address_for_pay_to_script
-script_for_address = UI.script_for_address
-Key = UI._keyparser._key_class
-=======
 who_signed_tx = BitcoinMainnet.extras.who_signed_tx
 UI = BitcoinMainnet.ui
 address_for_p2s = UI.address_for_p2s
@@ -24,7 +18,6 @@
 script_for_multisig = UI._script_info.script_for_multisig
 Key = UI._key_class
 
->>>>>>> 01b1787e
 
 class WhoSignedTest(unittest.TestCase):
 
@@ -41,11 +34,7 @@
         tx2.sign(hash160_lookup=hash160_lookup)
         self.assertEqual(tx2.id(), signed_id)
         self.assertEqual(tx2.bad_signature_count(), 0)
-<<<<<<< HEAD
-        self.assertEqual(sorted(who_signed.who_signed_tx(tx2, 0, UI)),
-=======
         self.assertEqual(sorted(who_signed_tx(tx2, 0, UI)),
->>>>>>> 01b1787e
                          sorted(((key.address(), SIGHASH_ALL) for key in keys[:M])))
 
     def test_create_multisig_1_of_2(self):
@@ -77,11 +66,7 @@
             hash160_lookup = build_hash160_lookup([keys[i-1].secret_exponent()], [secp256k1_generator])
             tx2.sign(hash160_lookup=hash160_lookup)
             self.assertEqual(tx2.id(), ids[i])
-<<<<<<< HEAD
-            t1 = sorted(who_signed.who_signed_tx(tx2, 0, UI))
-=======
             t1 = sorted(who_signed_tx(tx2, 0, UI))
->>>>>>> 01b1787e
             t2 = sorted(((key.address(), SIGHASH_ALL) for key in keys[:i]))
             self.assertEqual(t1, t2)
         self.assertEqual(tx2.bad_signature_count(), 0)
@@ -101,11 +86,7 @@
         p2sh_lookup = build_p2sh_lookup([underlying_script])
         tx2.sign(hash160_lookup=hash160_lookup, p2sh_lookup=p2sh_lookup)
         self.assertEqual(tx2.bad_signature_count(), 0)
-<<<<<<< HEAD
-        self.assertEqual(sorted(who_signed.who_signed_tx(tx2, 0, UI)),
-=======
         self.assertEqual(sorted(who_signed_tx(tx2, 0, UI)),
->>>>>>> 01b1787e
                          sorted(((key.address(), SIGHASH_ALL) for key in keys[:M])))
 
 
